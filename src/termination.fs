--- conflicted
+++ resolved
@@ -1,1760 +1,1169 @@
-/////////////////////////////////////////////////////////////////////////////////
-//
-//  Module Name:
-//
-//      termination.fs
-//
-//  Abstract:
-//
-//      Refinement-based termination prover
-//
-//  Notes:
-//
-//      *  This largely follows the Terminator approach, with a few twists
-//         and turns motivated by our use of lazy abstraction with interpolation.
-//
-// Copyright (c) Microsoft Corporation
-//
-// All rights reserved. 
-//
-// Permission is hereby granted, free of charge, to any person obtaining a copy
-// of this software and associated documentation files (the ""Software""), to 
-// deal in the Software without restriction, including without limitation the
-// rights to use, copy, modify, merge, publish, distribute, sublicense, and/or
-// sell copies of the Software, and to permit persons to whom the Software is
-// furnished to do so, subject to the following conditions:
-//
-// The above copyright notice and this permission notice shall be included 
-// in all copies or substantial portions of the Software.
-//
-// THE SOFTWARE IS PROVIDED *AS IS*, WITHOUT WARRANTY OF ANY KIND, EXPRESS OR
-// IMPLIED, INCLUDING BUT NOT LIMITED TO THE WARRANTIES OF MERCHANTABILITY,
-// FITNESS FOR A PARTICULAR PURPOSE AND NONINFRINGEMENT. IN NO EVENT SHALL
-// THE AUTHORS OR COPYRIGHT HOLDERS BE LIABLE FOR ANY CLAIM, DAMAGES OR OTHER
-// LIABILITY, WHETHER IN AN ACTION OF CONTRACT, TORT OR OTHERWISE, ARISING
-// FROM, OUT OF OR IN CONNECTION WITH THE SOFTWARE OR THE USE OR OTHER
-// DEALINGS IN THE SOFTWARE.
-
-
-module Microsoft.Research.T2.Termination
-open Utils
-
-let make_prio_map (p: Programs.Program) (error_loc: int) =
-    //bfs from error location on reversed transition relation, assigned prio is inverted minimal distance
-    let in_trans = new System.Collections.Generic.Dictionary<int, System.Collections.Generic.HashSet<int * Programs.command list * int>>()
-    let all_nodes = ref Set.empty
-    let add_to_set_dict (dict : System.Collections.Generic.Dictionary<int, System.Collections.Generic.HashSet<int * Programs.command list * int>>) k v =
-        if dict.ContainsKey k then
-            dict.[k].Add v
-        else
-            dict.Add(k, new System.Collections.Generic.HashSet<int * Programs.command list * int>())
-            dict.[k].Add v
-    for n in !p.active do
-        let trans = p.transitions.[n]
-        let (k, _, k') = trans
-        add_to_set_dict in_trans k' trans |> ignore
-        all_nodes := Set.add k' <| Set.add k !all_nodes
-
-    let res = ref Map.empty
-    let todo = new System.Collections.Generic.Queue<int * int>()
-    todo.Enqueue(error_loc, 0)
-
-    while todo.Count > 0 do
-        let (node, dist) = todo.Dequeue()
-        if not(Map.containsKey node !res) then
-            res := Map.add node dist !res
-            if in_trans.ContainsKey node then //not everyone has incoming transitions. Think start state
-                let all_in_trans = in_trans.[node]
-                for (pred, _, _) in all_in_trans do
-                    todo.Enqueue(pred, dist - 1)
-
-    //Whoever has no weight does not even reach error_loc. Make them go last:
-    let min_weight = -(!p.active).Count
-    for node in !all_nodes do
-        if not(Map.containsKey node !res) then
-            res := Map.add node min_weight !res
-
-    !res
-
-/// Tries to remove as many transitions as possible from a SCC. Returns a list of used rank functions/bounds.
-let simplify_scc (pars : Parameters.parameters) p termination_only (cp_rf: System.Collections.Generic.Dictionary<int, int>) (all_cutpoints: int list) cp scc_nodes =
-    let (scc_vars, scc_trans, scc_rels) = Symex.get_scc_rels_for_lex_rf_synth_from_program pars p scc_nodes cp
-    let cleaned_scc_rels = ref scc_rels
-
-    if pars.print_debug then
-        Log.debug pars <| sprintf "CP %A has scc nodes %A, vars %A" cp scc_nodes scc_vars
-        Log.debug pars <| sprintf "SCC transitions: "
-        Log.debug pars <| (scc_trans |> Seq.map (fun t -> sprintf "  %A" t) |> String.concat "\n")
-
-    match Rankfunction.synth_maximal_lex_rf pars scc_rels (Rankfunction.get_simplified_linterm_cache scc_rels) with
-    | None -> None
-    | Some (rfs, trans_to_remove') ->
-        let trans_to_remove = Seq.concat trans_to_remove' |> Set.ofSeq
-        for trans_idx in trans_to_remove do
-            if pars.print_debug then
-                let (k,_,k') = p.transitions.[trans_idx]
-                Log.debug pars <| sprintf "Removing trans %i->%i" k k'
-            let scc_trans_num = Seq.concat (scc_trans |> Set.map(fun (x,y) -> x )) |> Set.ofSeq
-            if (termination_only || (Set.isEmpty (Set.difference scc_trans_num trans_to_remove))) && pars.lex_term_proof_first then
-                Programs.remove_transition p trans_idx
-                cleaned_scc_rels := Set.filter (fun (i, _, _, _) -> not <| Set.contains i trans_to_remove') !cleaned_scc_rels
-        if (!cleaned_scc_rels).IsEmpty then
-            for terminating_cp in (Seq.filter (fun c -> Set.contains c scc_nodes) all_cutpoints) do
-                let cp_checker_trans = cp_rf.[terminating_cp]
-                Programs.remove_transition p cp_checker_trans
-        Some (rfs, trans_to_remove)
-
-let do_interval_AI_on_program (pars : Parameters.parameters) (p:Programs.Program) =
-    let pp_to_interval =
-        Analysis.program_absint
-            !p.initial
-            (match pars.ai_domain with | Parameters.Box -> IntervalIntDom.Intervals.create :> IIntAbsDom.IIntAbsDom 
-                                       | Parameters.Octagon -> Octagon2.Oct.create :> IIntAbsDom.IIntAbsDom)
-            (p.transitions |> Seq.map (fun (k,c,k') -> (k, (k,c,k'))))
-            id
-
-    (* //This computes variables used in SCCs and can be used to guide the invariant generation.
-    let node_to_scc_nodes =
-            p_sccs.Items
-        |> Seq.map (fun (_, scc_nodes) -> scc_nodes |> Seq.map (fun n -> (n, scc_nodes)))
-        |> Seq.concat
-        |> Map.ofSeq
-
-    let scc_to_scc_trans = ref Map.empty
-    for n in !p.active do
-        let (k,c,k') = p.transitions.[n]
-        if node_to_scc_nodes.ContainsKey k then
-            let k_scc = node_to_scc_nodes.[k]
-            if Set.contains k' k_scc then
-                let scc_trans =
-                    if Map.containsKey k_scc !scc_to_scc_trans then
-                        (!scc_to_scc_trans).[k_scc]
-                    else
-                        let n = new System.Collections.Generic.HashSet<int * Programs.command list * int>()
-                        scc_to_scc_trans := Map.add k_scc n !scc_to_scc_trans
-                        n
-                scc_trans.Add(k,c,k') |> ignore
-
-    let scc_to_scc_vars = !scc_to_scc_trans |> Map.map (fun _ ts -> [ for (_,c,_) in ts do yield c ] |> Seq.concat |> Programs.freevars)
-    *)
-    if pars.do_ai_threshold > (!p.active).Count then
-        for n in !p.active do
-            let (k,c,k') = p.transitions.[n]
-            if pp_to_interval.ContainsKey k then
-                //if(node_to_scc_nodes.ContainsKey k then
-                    //let used_vars = scc_to_scc_vars.[node_to_scc_nodes.[k]]
-                    let used_vars = Programs.freevars c
-                    let inv = pp_to_interval.[k].to_formula_filtered (fun v -> used_vars.Contains v)
-                    p.transitions.[n] <- (k,(Programs.assume inv)::c,k')
-
-let output_term_proof scc_simplification_rfs found_lex_rfs found_disj_rfs (outWriter : System.IO.TextWriter) =
-    //Print out initial rank functions that we used to remove transitions before safety proofs:
-    if not(List.isEmpty scc_simplification_rfs) then
-        let print_one_simplification (rfs, removed_transitions) =
-            outWriter.WriteLine(" * Removed transitions {0} using the following rank functions:", (removed_transitions |> Seq.map string |> String.concat ", "))
-            let print_one_scc_rf i (rf, bnds) =
-                let print_rf_per_loc (loc, loc_rf) =
-                    loc_rf
-                    |> Map.toSeq
-                    |> Seq.map 
-                        (fun (var, coeff) -> 
-                            let var = Var.unprime_var var
-                            if var.Equals(Formula.const_var bigint.One) then 
-                                Term.Const(coeff) 
-                            else 
-                                Term.Mul(Term.Const(coeff), Term.Var(var)))
-                    |> Seq.fold Term.add (Term.constant 0)
-                    |> (fun rf_term -> outWriter.WriteLine("      RF for loc. {0:D}: {1}", loc, rf_term.pp))
-                let print_bound_per_transs (transs, bnd) =
-                    outWriter.WriteLine("      Bound for (chained) transitions {0}: {1:D}", (transs |> Seq.map string |> String.concat ", "), bnd)
-
-                outWriter.WriteLine("    - Rank function {0:D}:", (i + 1)) 
-                rf |> Map.toSeq |> Seq.iter print_rf_per_loc
-                bnds |> Map.toSeq |> Seq.iter print_bound_per_transs
-            List.iteri print_one_scc_rf rfs
-            ()
-        outWriter.WriteLine("Initially, performed program simplifications using lexicographic rank functions:")
-        List.iter print_one_simplification scc_simplification_rfs
-
-
-    //This is rather brittle, as it depends on the formulas we generate in rankfunction.fs for this case...    
-    let print_one_rf_bnd decreasing_formula bound_formula =
-        let rf = 
-            match decreasing_formula with
-            | Formula.Lt(rf_on_new_vars, _) -> rf_on_new_vars
-            | _ -> dieWith "Could not retrieve rank function from internal proof structure."
-        let bound =
-            match bound_formula with
-            | Formula.Ge(_, bnd) -> bnd
-            | _ -> dieWith "Could not retrieve bound for rank function from internal proof structure."
-        outWriter.WriteLine("    - RF {0}, bound {1}", rf.pp, bound.pp)
-
-    if not(Map.isEmpty found_lex_rfs) then
-        let print_lex_rf (cp, (decr_list, _, bnd_list)) =
-            outWriter.WriteLine(" * For cutpoint {0}, used the following rank functions/bounds (in descending priority order):", string cp)
-            List.iter2 print_one_rf_bnd decr_list bnd_list
-        outWriter.WriteLine("Used the following cutpoint-specific lexicographic rank functions:")
-        found_lex_rfs |> Map.toSeq |> Seq.iter print_lex_rf
-
-    if not(Map.isEmpty found_disj_rfs) then
-        let print_disj_rf (cp, rf_bnd_list) =
-            outWriter.WriteLine(" * For cutpoint {0}, used the following rank functions/bounds:", string cp)
-            List.iter (fun (rf_formula, bnd_formula) -> print_one_rf_bnd rf_formula bnd_formula) rf_bnd_list
-        outWriter.WriteLine("Used the following cutpoint-specific disjunctive rank functions:")
-        found_disj_rfs |> Map.toSeq |> Seq.iter print_disj_rf
-
-let output_nonterm_proof ((cp, recurrent_set) : int * Formula.formula) (outWriter : System.IO.TextWriter) =
-    outWriter.WriteLine("Found this recurrent set for cutpoint {0:D}: {1}", cp, recurrent_set.pp)
-
-let output_cex (cex : Counterexample.cex) existential (outWriter : System.IO.TextWriter) =
-    if existential then
-        outWriter.WriteLine("Found existential witness:")
-    else
-        outWriter.WriteLine("Found counterexample:")
-    cex.ToString outWriter
-
-let output_nocex existential (outWriter : System.IO.TextWriter) =
-    if existential then
-        outWriter.WriteLine("No existential witness found, property false!")
-    else
-        outWriter.WriteLine("Property true!")
-
-//Generating precondition using Fourier-Motzkin
-let findPreCond_FM (cex : (int*Programs.command*int) list) =
-    let cex = cex |> List.map (fun (x,y,z) -> (x,(Programs.const_subst y), z))
-    let cex = List.map (fun (x,y,z) -> (x,[y],z)) cex
-
-    // Strip out the SSA indices from an entire formula
-    let strip_ssa f = Formula.subst (fun v -> Term.var (Var.unprime_var v)) f
-
-    //Fourier-Motzkin elimination done here
-    let cex, var_map = Symex.path_to_transitions_and_var_map cex Map.empty
-    //let cex = Symex.transitions_to_formulae cex |> List.filter (fun f -> not(Formula.contains_instr_var f)) |> Formula.conj
-    let cex = Symex.transitions_to_formulae cex |> List.filter (fun f -> not(Formula.contains_instr_var f) && not(Formula.contains_fair_var f)) |> Formula.conj
-    let ts = ref (cex |> SparseLinear.formula_to_linear_terms)
-    for var in var_map.Keys do
-        for i in (Symex.get_var_index Map.empty var)+1..(Symex.get_var_index var_map var) do
-            let var_prime = (Var.prime_var var i)
-            ts := SparseLinear.eliminate_var var_prime !ts
-            ts := SparseLinear.simplify_as_inequalities !ts
-
-    let f =  List.map SparseLinear.linear_term_to_formula !ts |> Formula.conj
-    //This formula has an SSA tag, must strip off before returning
-    //If disjunction, we also must split in order to properly instrument in graph.
-    let f = Formula.negate (strip_ssa f)
-    (f, Formula.polyhedra_dnf f |> Formula.split_disjunction)
-
-//Generating precondition using weakest precondition
-let findPreCond (cex : (int*Programs.command*int) list)=
-    let f = Analysis.weakest_precondition cex
-    let f = Formula.polyhedra_dnf f |> Formula.split_disjunction
-    let f = (f |> List.map(fun x -> SparseLinear.formula_to_linear_terms x))
-    let f = f |> List.map(fun x -> x |> List.map (fun y -> SparseLinear.linear_term_to_formula y) |> Formula.conj) |> Formula.disj
-    let f = Formula.fromZ3 (Z.simplify(Formula.z3 f))
-    (f, Formula.polyhedra_dnf f |> Formula.split_disjunction)
-
-let findCP (p_loops : Map<int, Set<int>>) all_cutpoints (copy_pair : Map<int, int>) pi =
-    let cutp = ref -1
-    let pi_rev = ref (List.rev pi)
-    let loops = Set.ofSeq p_loops.Keys
-    while !cutp = -1 && !pi_rev <> [] do
-        let (_,_,z) = (!pi_rev).Head
-        if List.contains z all_cutpoints || Set.contains z loops && !cutp = -1 then
-            if List.contains z all_cutpoints then
-                cutp := z
-            else
-                if copy_pair.ContainsKey z then
-                    cutp := copy_pair.[z]
-                else
-                    cutp := z
-            pi_rev := []
-        else
-            pi_rev := (!pi_rev).Tail
-
-    let pi_mod = ref pi
-    let copy = ref true
-    while !pi_mod <> [] && !copy do
-        let (x,y,z) = (!pi_mod).Head
-        if z = !cutp then
-            pi_mod := (x,y,z)::!pi_mod
-            copy := false
-        else
-            pi_mod := (!pi_mod).Tail
-    (!cutp, !pi_mod)
-
-let findErrNode p pi =
-    let err_node = ref -1
-    let insr_node = ref -1
-    let pi_rev = ref (List.rev pi)
-    while !err_node = -1 && !pi_rev <> [] do
-        let (x,_,z) = (!pi_rev).Head
-        let label =
-            match Programs.findLabel p z with
-            | Some(nodeLabel) -> if nodeLabel.Contains "start_of_subproperty_node" then true
-                                 else false
-            | None -> false
-        let end_label =
-            match Programs.findLabel p z with
-            | Some(nodeLabel) -> if nodeLabel.Contains "end_of_subproperty_node" then true
-                                 else false
-            | None -> false
-
-        if label then
-           err_node := x
-        else if end_label then
-           insr_node := z
-        pi_rev := (!pi_rev).Tail
-
-    assert(!err_node <> -1)
-    assert(!insr_node <> -1)
-    (!err_node,!insr_node)
-
-let propogate_func p f recur pi cutp existential (loc_to_loopduploc : Map<int,int>) (visited_BU_cp : Map<int, int*int> ref) cps_checked_for_term=
-    let recur, r = match recur with
-                   |Some(x) -> (x,true)
-                   |None -> (Formula.falsec, false)
-
-    let (p_loops, _) = Programs.find_loops p
-    let propertyMap = new ListDictionary<CTL.CTL_Formula, int * Formula.formula>()
-    let elim_node = ref !p.initial
-    let pi_elim = ref pi
-    while !pi_elim <> [] do
-        let (x,_,_) = (!pi_elim).Head
-        if (x = !elim_node && r) || (x = cutp && not(r)) then
-            pi_elim := (!pi_elim).Tail
-        else
-            elim_node := x
-            //We do not want to find a condition for the non-copy of a cp, only the copy cp
-            let(tempfPreCond, _) = findPreCond_FM !pi_elim
-
-            //Perhaps this is the issue, you want to propagate to all cutpoints, not just loops.
-            if p_loops.ContainsKey x || List.contains x cps_checked_for_term then
-                let visited = loc_to_loopduploc.FindWithDefault x x
-                if not((!visited_BU_cp).ContainsKey visited) then
-                    let orig = if p_loops.ContainsKey x then x
-                                //else if (!p.locs).Contains x then x
-                                else loc_to_loopduploc |> Map.findKey(fun _ value -> value = x)
-
-                    if existential && r then
-                         //If recurrent set, then keep as is.
-                        propertyMap.Add(f,(orig,recur))
-                    else if not(existential) && r then
-                        propertyMap.Add(f,(orig,Formula.negate(recur)))
-                    else if existential && not(r) then
-                        propertyMap.Add(f,(orig,Formula.negate(tempfPreCond)))
-                    else
-                        propertyMap.Add(f,(orig,tempfPreCond))
-
-                    if r then
-                        visited_BU_cp := (!visited_BU_cp).Add(visited, (-1,-1))
-            pi_elim := (!pi_elim).Tail
-
-    (visited_BU_cp, propertyMap)
-
-/// Prepare the program for another prover run, slowly enumerating all different pre-conditions
-/// (which are either conjunctive/disjunctive, depending on whether we are doing universal/existential)
-//Note: If a certain PC does not have a pre-condition, it means that there was no CEX, thus it's true.
-let insertForRerun (pars : Parameters.parameters) recurSet existential f final_loc (p : Programs.Program) (loc_to_loopduploc : Map<int,int>) f_contains_AF 
-                     (p_bu_sccs : Map<int,Set<int>>) graph cps_checked_for_term pi (propertyMap: ListDictionary<CTL.CTL_Formula, (int*Formula.formula)>) (visited_BU_cp : Map<int, int*int> ref) (p_final : Programs.Program) =
-    //Store in a slot of the datastructure as the original formula (Versus the disjunction splits)
-    //But first we must find the original cutpoint, versus a copy if it's in AF.
-    let (p_loops, p_sccs) = Programs.find_loops p
-    let stren = ref false
-    let instrument fPreCond preCond cutp err_node end_sub_node (strengthen : bool) =
-        let orig_cp = if loc_to_loopduploc.IsEmpty then cutp
-                        else loc_to_loopduploc |> Map.findKey(fun _ value -> value = cutp)
-        //Now we want to instrument this into our program and re-run this whole process again.
-        //The reason why we create an extra node to instrument in the pre-condition is because
-        //we may need to generate another precondition given that we reached an error from another path
-
-        //If doing existential, we instrument the negation of the precondition, yet store the precondition
-        //in propertyMap. This is due to the fact that a counterexample in A is a witness of E!
-        let mapPreCond = if existential then Formula.negate(fPreCond) else fPreCond
-        if cutp <> -1 then
-            if not(List.contains (orig_cp,mapPreCond) (propertyMap.[f])) then
-                propertyMap.Add(f,(orig_cp,mapPreCond))
-        else
-            if not(List.contains (orig_cp,mapPreCond) (propertyMap.[f])) then
-                propertyMap.Add(f,(err_node,mapPreCond))
-
-        if cutp <> -1 && not((!visited_BU_cp).ContainsKey cutp) then
-            if f_contains_AF then
-                //let preCond_node = Programs.new_node p_final
-                //visited_BU_cp := (!visited_BU_cp).Add(cutp, (preCond_node,cutp))
-                for l in !p_final.active do
-                    let (k,_,k') = (p_final).transitions.[l]
-                    if k' = cutp then
-                        let copiedLoop_node = loc_to_loopduploc |> Map.findKey(fun _ value -> value = k')
-                        if (k = copiedLoop_node) then
-                            visited_BU_cp := (!visited_BU_cp).Add(cutp, (k,cutp))
-
-            //For AG, we have to duplicate the original cp with no property checks in order to allow
-            //other transitions to be explored despite adding in a pre-condition that could falsify the path
-            else
-                assert (Map.isEmpty loc_to_loopduploc)
-                if cutp <> -1 then
-                    let loopnode_to_copiednode = new System.Collections.Generic.Dictionary<int,int>()
-                    for node in p_sccs.[cutp] do
-                        if not (loopnode_to_copiednode.ContainsKey node) then
-                            let copiednode = Programs.new_node p_final
-                            loopnode_to_copiednode.Add(node, copiednode)
-
-                    let get_copy_of_loopnode node =
-                        if loopnode_to_copiednode.ContainsKey node then
-                            loopnode_to_copiednode.[node]
-                        else
-                            node
-
-                    for l in !p_final.active do
-                        let(k, _, k') = p_final.transitions.[l]
-                        //Note: Since we do an AG property check at every node, there is now a lying assumption
-                        //that the cutp only has one outer transition. That outer transition is the property check
-                        //This is because we do the check, then transition to the next state(s).
-                        if k = cutp then
-                        //if k = cutp && not((!visited_BU_cp).ContainsKey cutp) then
-                            visited_BU_cp := (!visited_BU_cp).Add(cutp, (k,k'))
-                            Programs.plain_add_transition p_final k [] (get_copy_of_loopnode k)
-                            Reachability.reset pars graph k
-
-                    let env_var v =  Var.var v
-                    for l in !p.active do
-                        let(k, cmds, k') = p.transitions.[l]
-                        if k' <> cutp || p_sccs.[cutp].Contains k then
-                            if loopnode_to_copiednode.ContainsKey k || loopnode_to_copiednode.ContainsKey k' then
-                                let cmds = cmds |> List.map (function | Programs.Assume(p,f) -> Programs.Assume(p,Formula.alpha env_var f)
-                                                                        | Programs.Assign(p,v,t) -> Programs.Assign(p,env_var v,Term.alpha env_var t))
-                                Programs.plain_add_transition p_final (get_copy_of_loopnode k)
-                                    cmds (get_copy_of_loopnode k')
-                        Reachability.reset pars graph k
-                else visited_BU_cp := (!visited_BU_cp).Add(cutp, (end_sub_node,final_loc))
-
-        let (m, m') = if cutp <> -1 then (!visited_BU_cp).[cutp] else (end_sub_node,final_loc)
-        let insert = ref (-1,-1)
-        for l in !p_final.active do
-            let (k,cmds,k') = p_final.transitions.[l]
-            if  (k = m && k' = m') || (cutp <> err_node && cutp <> -1 && k = end_sub_node && k' = final_loc) then
-            //if (k = m && k' = m') then
-                if not(strengthen) then
-                    preCond |> List.iter (fun x ->  Programs.plain_add_transition p_final k (Programs.assume(x)::cmds) k')
-                    Programs.remove_transition p_final l
-                //If we strengthened, we require the elimination of already existing precondition transitions
-                else
-                    Programs.remove_transition p_final l
-                    insert := (k,k')
-            //Redirect loop to cut-point without assumption: For soundness
-            else if cutp <> -1 && k' = m && (p_bu_sccs.[cutp]).Contains k then
-                Programs.plain_add_transition p_final k cmds m'
-                Programs.remove_transition p_final l
-            Reachability.reset pars graph k
-        if strengthen then
-            if !insert <> (-1,-1) then
-                let (k,k') = !insert
-                preCond |> List.iter (fun x -> Programs.plain_add_transition p_final k (Programs.assume(x)::[]) k')
-                Reachability.reset pars graph k
-
-    //if cutp = -1, then we are checking a node that occurs before checking any cut-points.
-    let(cutp, pi_mod) = findCP p_loops cps_checked_for_term loc_to_loopduploc pi
-    let(err_node, end_sub_node) = findErrNode p_final pi
-    let orig_cp =
-        if f_contains_AF then
-            if p_loops.ContainsKey cutp then cutp
-            else loc_to_loopduploc |> Map.findKey(fun _ value -> value = cutp)
-        else if cutp = -1 then
-            err_node
-        else cutp
-    let (fPreCond, preCond) =
-        match recurSet with
-        |Some(_, (r : Formula.formula)) ->
-            //If we have a recurrent set:
-            Log.log pars <| sprintf "Extracting preconditions from recurrent set %s on cutpoint %i for rerun" (r.pp) cutp
-            //Getting rid of useless instrumented variables
-            let fPreCondNeg = Formula.split_conjunction r |> List.filter (fun f -> not(Formula.contains_instr_var f) && not(Formula.contains_fair_var f))
-                                |> Formula.conj
-
-            let fPreCond = fPreCondNeg |> Formula.negate
-            let preCond =  Formula.polyhedra_dnf fPreCond |> Formula.split_disjunction
-
-            //Now instrument recurrent set and negation of it at the edges going into the loop
-            //This is to reassure that within the loop our recurrent sets are progessing and not repeating
-            for l in !p_final.active do
-                let (k,cmds,k') = p_final.transitions.[l]
-                if k = cutp then
-                    preCond |> List.iter (fun x -> Programs.plain_add_transition p_final k (Programs.assume(x)::cmds) k')
-                    Programs.remove_transition p_final l
-
-            //if propagate then
-                //Now we want to propagate to the outer cutpoint, so we must do some
-                //quantifier elimination.
-            let found = ref false
-            let ends = ref false
-            let node = ref -1
-            let pi_rev = ref (List.rev pi)
-            let pi_elim = ref []
-            while (not(!found && !ends)) && !pi_rev <> [] do
-                let (x,_,z) = (!pi_rev).Head
-                if z = cutp then
-                    if not(!found) then
-                        node := x
-                        pi_rev := (!pi_rev).Tail
-                        found := true
-                    else
-                        pi_rev := (!pi_rev).Tail
-                        let (_, _,c) = (!pi_rev).Head
-                        if c <> cutp then ends := true
-                else
-                    pi_rev := (!pi_rev).Tail
-            pi_elim := (List.rev !pi_rev)@[(!node,Programs.assume(r),-1)]
-
-            let (vis_BU,propogateMap) = propogate_func p f (Some(fPreCondNeg)) !pi_elim cutp existential loc_to_loopduploc visited_BU_cp cps_checked_for_term
-            propertyMap.Union(propogateMap)
-            visited_BU_cp := !vis_BU
-            (fPreCond, preCond)
-
-        | None ->   //***************************************************************
-
-                    let(fPreCond, preCond) =
-                        let (p1,l1) = findPreCond_FM pi_mod
-                        let p_0 = if existential then Formula.negate(p1) else p1
-                        let (_,propogateMap) = propogate_func p f None pi_mod cutp existential loc_to_loopduploc visited_BU_cp cps_checked_for_term
-                        propertyMap.Union(propogateMap)
-                        //Checking for repeated counterexamples/preconditions for strengthening
-                        if List.contains (orig_cp,p_0) (propertyMap.[f]) then
-
-                            let mod_var = pi_mod |> List.map (fun (_,y,_)-> y) |>
-                                            List.choose(fun cmd ->
-                                                        match cmd with
-                                                        | Programs.Assign(_,v,_) -> Some(v)
-                                                        | _ -> None)
-                            let disj_fmla = ref Set.empty
-                            let split_disj = Formula.split_disjunction (Formula.polyhedra_dnf p1)
-
-                            for var in split_disj do
-                                let ts = ref (var |> SparseLinear.formula_to_linear_terms)
-                                for var in mod_var do
-                                        ts := SparseLinear.eliminate_var var !ts
-                                        ts := SparseLinear.simplify_as_inequalities !ts
-                                disj_fmla := Set.add (List.map SparseLinear.linear_term_to_formula !ts |> Formula.conj) !disj_fmla
-                            disj_fmla := Set.remove (Formula.Le(Term.Const(bigint.Zero),Term.Const(bigint.Zero))) !disj_fmla
-
-                            let strength_f = Formula.disj !disj_fmla
-                            let old_list = propertyMap.[f]
-                            propertyMap.Replace f (orig_cp, strength_f)
-                            old_list |> List.filter(fun (x,y) -> not(x = orig_cp && y = p_0))
-                                            |> List.iter(fun (x,y) -> propertyMap.Add(f,(x,y)))
-                            stren := true
-                            (strength_f,List.ofSeq !disj_fmla)
-
-                        else
-                            (p1,l1)
-                    (fPreCond, preCond)
-
-    instrument fPreCond preCond cutp err_node end_sub_node !stren
-
-let find_instrumented_loops (p_loops : Map<int, Set<int>>) p_instrumented (loc_to_loopduploc: Map<int, int>) =
-    let (instrumented_loops, p_instrumented_sccs) = Programs.find_loops p_instrumented
-    let loc_to_loopduploc = loc_to_loopduploc |> Map.filter (fun x y -> p_loops.ContainsKey x)
-    let duplicated_nodes = loc_to_loopduploc |> Map.toList |> List.map(fun (x,y) -> y)
-    let to_add = Set.difference (Set.ofList duplicated_nodes) (Set.ofSeq instrumented_loops.Keys) 
-
-    let regions = Programs.isolated_regions_non_cp p_instrumented to_add
-    let cps_to_loops =
-        seq {
-            for (cp, sccs) in regions do
-                let loop = Set.unionMany sccs
-                yield cp, loop
-        } |> Map.ofSeq
-    let cps_to_sccs =
-        seq {
-            for (cp, sccs) in regions do
-                let loop = sccs |> Seq.filter (fun scc -> scc.Contains cp) |> Set.unionMany
-                yield cp, loop
-        } |> Map.ofSeq
-<<<<<<< HEAD
-    
-    let cps_to_loops = Map.fold (fun acc key value -> Map.add key value acc) instrumented_loops cps_to_loops
-    let cps_to_sccs = Map.fold (fun acc key value -> Map.add key value acc) p_instrumented_sccs cps_to_sccs
-
-    (cps_to_loops,cps_to_sccs)
-
-let prover (pars : Parameters.parameters) (p:Programs.Program) (f:CTL.CTL_Formula) (termination_only:bool) precondMap (fairness_constraint : (Formula.formula * Formula.formula) option) existential findPreconds next =
-    Utils.timeout pars.timeout
-
-    //Maybe let's do some AI first:
-    if pars.do_ai_threshold > (!p.active).Count then
-        Log.log pars <| sprintf "Performing Interval-AI ... "
-        pars.did_ai_first <- true
-        do_interval_AI_on_program pars p
-        Log.log pars <| sprintf "done."
-    else
-        pars.did_ai_first <- false
-
-    ///bottomUp: propertyMap represents a map from subformulas to a list the
-    ///second being an array of locations/pre-conditions pairs.
-    let propertyMap = new ListDictionary<CTL.CTL_Formula, int * Formula.formula>()
-    let (p_instrumented, final_loc, error_loc, cp_rf, loc_to_loopduploc) = Instrumentation.mergeProgramAndProperty pars p f termination_only precondMap fairness_constraint findPreconds next
-    let cps_checked_for_term = Seq.toList cp_rf.Keys
-
-    let scc_simplification_rfs = ref []
-    let (p_loops, _) = Programs.find_loops p
-    let (_, p_instrumented_sccs) = find_instrumented_loops p_loops p_instrumented loc_to_loopduploc
-    let(_,connected_scc_cp) = Programs.find_loops p_instrumented
-    //First, try to remove/simplify loops by searching for lexicographic arguments that don't need invariants:
-    let seen_sccs = ref Set.empty
-    for scc in (Map.filter (fun cp _ -> List.contains cp cps_checked_for_term) connected_scc_cp) do
-        let (cp, scc_nodes) = (scc.Key, scc.Value)
-        if not(Set.contains scc_nodes !seen_sccs) then
-            seen_sccs := Set.add scc_nodes !seen_sccs
-            match simplify_scc pars p_instrumented termination_only cp_rf cps_checked_for_term cp scc_nodes with
-            | Some (rfs, removed_transitions) -> 
-                scc_simplification_rfs := (rfs, removed_transitions)::(!scc_simplification_rfs)
-            | None ->
-                ()
-    if pars.print_log then
-        Log.log pars <| (List.map snd !scc_simplification_rfs |> Set.unionMany |> sprintf "Initial lex proof removed transitions %A")
-
-    if pars.dottify_input_pgms then
-        Output.print_dot_program p_instrumented "input__instrumented_cleaned.dot"
-
-    ///holds, for each cutpoint, a list of (the index of) the transitions that are lexicographic checkers
-    let cp_rf_lex = new System.Collections.Generic.Dictionary<int, int list>()
-    for entry in cp_rf do
-        cp_rf_lex.Add(entry.Key,[entry.Value])
-
-    let lex_info = Instrumentation.init_lex_info pars cps_checked_for_term
-
-    //Filters out all transitions not starting in src_loc.
-    let trans_fun (trs : (int * Programs.command list * int) []) (src_loc : int) =
-        List.ofSeq (trs |> Seq.choose (fun (a,b,c) -> if a <> src_loc then None else Some (b,c)))
-
-    //If empty, then property is not AF. In cutpoint_nesting_map we fetch the CP's from the original program. If not
-    //empty, then proving AF. This means that we just need to match up the original cut-points with their loop copies
-    //which are in cp_rf.
-    let f_contains_AF = cps_checked_for_term.Length > 0
-
-    //BottomUp changes the instrumentation, so make a copy for that purpose here, as we do not want the pre-conditions to persist in other runs
-    let p_final = Programs.copy p_instrumented
-    let graph = Reachability.init !p_final.initial error_loc (trans_fun p_final.transitions) (Some (make_prio_map p_final error_loc)) !p_final.abstracted_disjunctions
-    //let p_bu_sccs = snd <| Programs.find_loops p_final
-    let p_bu_sccs = snd <| find_instrumented_loops p_loops p_instrumented loc_to_loopduploc
-    ///////////////////////////////////////////////////////////////////////////
-    /// Main safety loop, instrumenting in termination arguments when needed //
-    ///////////////////////////////////////////////////////////////////////////
-    let finished = ref false
-    let terminating = ref None
-    let unhandled_counterexample = ref None
-    let refine_cnt = ref 0
-    let cex_found = ref false
-    let found_disj_rfs = ref Map.empty
-    let found_lex_rfs = ref Map.empty
-    let recurrent_set = ref None
-    let cex = ref (Counterexample.make None None)
-    let visited_BU_cp = ref Map.empty
-    let outputCexAsDefect cex =
-        if pars.print_log then
-            Counterexample.print_defect pars [cex] "defect.tt"
-            Counterexample.print_program pars [cex] "defect.t2"
-    let noteUnhandledCex cex =
-        outputCexAsDefect cex
-        unhandled_counterexample := Some cex        
-
-    while not !finished && (!terminating).IsNone do
-        match Reachability.reachable pars graph with
-        | None ->
-            if (propertyMap.[f]).IsEmpty && not(existential) then
-                p_loops.Keys |> Seq.iter (fun locs -> propertyMap.Add(f,(locs,Formula.truec)))
-            else if (propertyMap.[f]).IsEmpty && existential then
-                p_loops.Keys |> Seq.iter (fun locs -> propertyMap.Add(f,(locs,Formula.falsec))) 
-            else
-                ()
-            terminating := Some true
-        | Some(pi, disj_refinements) ->
-            refine_cnt := !refine_cnt + 1          
-            cex := (Counterexample.make (Some (List.map (fun (x,y,z) -> (x,[y],z)) pi)) None)
-            outputCexAsDefect !cex
-
-            //Investigate counterexample. Hopefully returns a solution:
-            match Lasso.investigate_cex pars p_final p_instrumented_sccs graph pi !found_disj_rfs !found_lex_rfs lex_info with
-            | (None, _) ->
-                //We hit this case when the counterexample is not due to a cycle (i.e., we
-                //investigated the counterexample, but it wasn't a lasso at all, but just a
-                //straight-line path to the error loc)
-                //dieWith "Obtained counterexample to termination without a cycle!"
-                if findPreconds then
-                     insertForRerun pars None existential f final_loc p loc_to_loopduploc f_contains_AF p_bu_sccs graph cps_checked_for_term pi propertyMap visited_BU_cp p_final
-                else
-                    cex_found := true
-                    finished := true
-
-            /////////// Disjunctive (transition invariant) argument:
-            | (Some(Lasso.Disj_WF(cp, rf, bnd)),_) ->
-                Instrumentation.instrument_disj_RF pars cp rf bnd found_disj_rfs cp_rf p_final graph
-
-            /////////// Lexicographic termination argument:
-            | (Some(Lasso.Lex_WF(cp, decr_list, not_incr_list, bnd_list)),_) ->
-                Instrumentation.instrument_lex_RF pars cp decr_list not_incr_list bnd_list found_lex_rfs cp_rf_lex p_final graph lex_info
-
-            /////////// Lexicographic polyranking termination argument:
-            | (Some(Lasso.Poly_WF(poly_checkers)),cp) ->
-                Instrumentation.instrument_poly_RF pars cp poly_checkers cp_rf_lex p_final graph
-
-            /////////// Program simplification:
-            | (Some(Lasso.Transition_Removal(trans_to_remove)), _) ->
-                //Remove the transitions from the program, remove them from the reachability graph:
-                for trans_idx in trans_to_remove do
-                    let (k,cmds,k') = p_final.transitions.[trans_idx]
-                    Programs.remove_transition p_final trans_idx
-                    Reachability.delete_program_transition graph (k,cmds,k')
-                    Reachability.reset pars graph k'
-
-            /////////// Counterexample for which we couldn't find a program refinement:
-            | (Some(Lasso.CEX(cex)), failure_cp) ->
-                Log.log pars <| sprintf "Could not find termination argument for counterexample on cutpoint %i" failure_cp
-                // First option: This was due to our lazy treatment of disjunctions. Refine the problematic disjunctions, try again:
-                if List.length disj_refinements > 0 then
-                    Log.log pars <| sprintf "Refining abstracted %i disjunctions." (List.length disj_refinements)
-                    for disj_refinement in disj_refinements do
-                        disj_refinement () //This changes the state of the underlying reachability graph
-                else
-                    //If we're doing lexicographic method, try finding a recurrent set at this point (before trying anything else)
-                    let attempting_lex = ((!lex_info.cp_attempt_lex).[failure_cp])
-                    if attempting_lex && pars.prove_nonterm then
-                        match RecurrentSets.synthesize pars (if termination_only then cex.stem.Value else []) cex.cycle.Value termination_only with
-                        | Some set -> 
-                            terminating := Some false
-                            recurrent_set := Some (failure_cp, set)
-                        | None   -> ()
-
-                    //if we found a recurrent set, exit
-                    if (!terminating).IsSome then
-                        noteUnhandledCex cex
-                    else
-                        //We might haven chosen the wrong order of lexicographic RFs. Try backtracking to another option:
-                        let exist_past_lex = (Lasso.exist_past_lex_options failure_cp lex_info)
-                        if attempting_lex && exist_past_lex then
-                            Log.log pars "Trying to backtrack to other order for lexicographic RF."
-                            let (decr_list,not_incr_list,bnd_list) = Instrumentation.switch_to_past_lex_RF pars lex_info failure_cp
-                            Instrumentation.instrument_lex_RF pars failure_cp decr_list not_incr_list bnd_list found_lex_rfs cp_rf_lex p_final graph lex_info
-                        else
-                            //If we are trying lexicographic termination arguments, try switching to lexicographic polyranking arguments:
-                            let already_polyrank = (!lex_info.cp_polyrank).[failure_cp]
-                            if pars.polyrank && not(already_polyrank) && attempting_lex then
-                                Log.log pars "Switching to polyrank."
-                                Instrumentation.switch_to_polyrank pars lex_info failure_cp cp_rf_lex p_final graph
-                            else
-                                //Try the "unrolling" technique
-                                if attempting_lex && pars.unrolling && Instrumentation.can_unroll pars lex_info failure_cp then
-                                    Log.log pars "Trying the unrolling technique."
-                                    Instrumentation.do_unrolling pars lex_info failure_cp cp_rf_lex p_final graph termination_only
-                                else
-                                    //Try the "detect initial condition" technique
-                                    let already_doing_init_cond = ((!lex_info.cp_init_cond).[failure_cp])
-                                    if pars.init_cond && attempting_lex && not(already_doing_init_cond) && not(pars.polyrank) then
-                                        Log.log pars "Trying initial condition detection."
-                                        Instrumentation.do_init_cond pars lex_info failure_cp p_final cp_rf_lex graph
-
-                                    // That's it, no tricks left. Return the counterexample and give up
-                                    else
-                                        Log.log pars "Giving up."
-                                        noteUnhandledCex cex
-                                        cex_found := true
-
-                                        //If we are doing lexicographic proving, we already tried nonterm further up:
-                                        if not(attempting_lex) && (!terminating).IsNone && pars.prove_nonterm && ((!unhandled_counterexample).IsSome) then
-                                            match RecurrentSets.synthesize pars (if termination_only then cex.stem.Value else []) cex.cycle.Value termination_only with
-                                            | Some set -> 
-                                                terminating := Some false
-                                                recurrent_set := Some (failure_cp, set)
-                                            | None   -> ()
-
-                                        finished := true
-
-                    if (!recurrent_set).IsSome then
-                        cex_found := true
-
-                    if findPreconds then
-                        //Some true = successful termination proof
-                        //Some false = successful nontermination proof (RS in !recurrent_set)
-                        //None = Giving up
-                        if !terminating = Some false then
-                            finished := false
-                            terminating := None
-                            insertForRerun pars !recurrent_set existential f final_loc p loc_to_loopduploc f_contains_AF p_bu_sccs graph cps_checked_for_term pi propertyMap visited_BU_cp p_final
-                        else if !terminating = None && !finished = true then
-                            //Giving up, if no lex/recurrent set found, then false and entail giving up.
-                            //TODO: Exit recursive bottomUp all together, as we cannot proceed with verification
-                            //if we have reached this point. 
-                            raise (System.ArgumentException("Cannot synthesize preconditions due to a failure in either lexicographic function or recurrent set generation!"))
-
-                                    
-        Utils.run_clear()
-    done
-
-    Utils.reset_timeout()
-
-
-    let return_option =
-        if termination_only then
-            match !terminating with
-            | Some true -> 
-                Stats.inc_stat "termination - yes"
-                Some (true, output_term_proof !scc_simplification_rfs !found_lex_rfs !found_disj_rfs)
-            | Some false ->
-                if not(!p_final.incomplete_abstraction) then
-                    assert (!unhandled_counterexample <> None)
-                    Stats.inc_stat "termination - no"
-                    Some (false, output_nonterm_proof (!recurrent_set).Value)
-                else
-                    Stats.inc_stat "termination - don't know"
-                    None
-            | None ->
-                Stats.inc_stat "termination - don't know"
-                None
-        else
-            if !cex_found && not(existential) then 
-                Some (false, output_cex !cex existential)
-            else if !cex_found && existential then
-                Some (true, output_cex !cex existential)
-            else if not(!cex_found) && not(existential) then
-                Some (true, output_nocex existential)
-            else 
-                Some (false, output_nocex existential)
-
-    (return_option, propertyMap)
-
-///Takes a loc->formula list as second arg, groups the formulas by loc and connects them using the first argument
-let fold_by_loc collector l =
-    let preCond_map = new System.Collections.Generic.Dictionary<int, Formula.formula>()
-    l |> List.iter(fun (x,y) -> if preCond_map.ContainsKey x then
-                                    preCond_map.[x] <- collector (preCond_map.[x], y)
-                                else
-                                    preCond_map.Add (x,y))
-    preCond_map
-
-let propagate_nodes (p : Programs.Program) f (propertyMap : ListDictionary<CTL.CTL_Formula, int * Formula.formula>) =
-    //Propagate to non-cutpoints if those have not been reached yet.
-    let locs = !p.locs
-    let formula_list = propertyMap.[f]
-    let preCond_map = fold_by_loc Formula.And formula_list
-    for n in locs do
-        if not(preCond_map.ContainsKey n) then
-            propertyMap.Add(f,(n ,Formula.truec))
-
-let nested_X f f_opt (p : Programs.Program) x_formula (props : ListDictionary<CTL.CTL_Formula, int * Formula.formula>) (fairness_constraint : (Formula.formula*Formula.formula) option) =
-    let (p_loops, _) = Programs.find_loops p
-    let (orig_f,f) =
-        match f_opt with
-        |Some(sub_f) -> (f,sub_f)
-        |None -> (f,f)    
-    let propertyMap = new ListDictionary<CTL.CTL_Formula, int * Formula.formula>()
-    let prevMap = new System.Collections.Generic.Dictionary<int, List<int>>()
-    for n in !p.active do
-        let (k,_,k') = p.transitions.[n]
-        if not(p_loops.ContainsKey k' && (p_loops.[k'].Contains k)) then              
-            if prevMap.ContainsKey k' then
-               prevMap.[k'] <- k::prevMap.[k'] 
-            else
-               prevMap.Add(k', [k])
-        
-        else if p_loops.ContainsKey k' then
-            if prevMap.ContainsKey k' then
-               prevMap.[k'] <- k'::prevMap.[k'] 
-            else
-               prevMap.Add(k', [k']) 
-    let formula_list = props.[f]
-    let map_by_loc = if x_formula = 1 then 
-                        fold_by_loc Formula.Or formula_list
-                     else
-                        fold_by_loc Formula.And formula_list
-    map_by_loc.Remove(!p.initial) |> ignore
-
-    let cmd index_formula = 
-        match fairness_constraint with
-        |Some _ -> 
-            if x_formula = 1 then
-                Formula.And(index_formula,Formula.Eq(Term.Var(Formula.fair_term_var),Term.Const(bigint.Zero)))
-            else
-                Formula.Or(index_formula,Formula.Eq(Term.Var(Formula.fair_term_var),Term.Const(bigint.One)))    
-        |None -> index_formula
-
-    map_by_loc.Keys |> Set.ofSeq |>
-        Set.iter(fun x -> let prev_states = prevMap.[x]
-                          prev_states |> List.filter (fun x -> x <> !p.initial)|>
-                          List.iter(fun y -> propertyMap.Add(orig_f,(y, (cmd map_by_loc.[x]) ))))                
-
-    propertyMap 
-
-let set_Rest (props : ListDictionary<CTL.CTL_Formula, int * Formula.formula>) locs formula deflt =
-    let X_loc = fold_by_loc Formula.And props.[formula]
-    let remaining_loc = Set.difference (locs) (Set.ofSeq (X_loc.Keys))
-    remaining_loc |> Set.iter(fun x -> props.Add(formula,(x,deflt)))
-
-/// Proves a CTL property, innermost formulas first, using preconditions.
-/// The parameter propertyMap represents a list with the first element being the nested CTL property
-/// and the second being a seq of locations/pre-conditions pairs.
-/// Note that this map is mutated throughout the proof process.
-let rec bottomUp (pars : Parameters.parameters) (p:Programs.Program) (f:CTL.CTL_Formula) (termination_only:bool) nest_level fairness_constraint (propertyMap : ListDictionary<CTL.CTL_Formula, (int*Formula.formula)>)=
-    let ret_value = ref None
-
-    //Recurse through the formula, try finding preconditions for each (loc, subformula) pair:
-    match f with        
-    | CTL.EG e
-    | CTL.EF e ->
-        //First get subresults                 
-        bottomUp pars p e termination_only (nest_level + 1) fairness_constraint propertyMap |> ignore
-        //If we are in the outermost case, check if the precondition holds for the initial state, return that:
-        if nest_level = 0 then
-            let ret = fst <| prover pars p f termination_only propertyMap fairness_constraint true false false
-            ret_value := ret  
-        //Otherwise, check the formula and push the inferred loc/precondition data for the subproperty into our propertyMap
-        //as disjunction (because we are proving existentials, these correspond to witnesses to the property)
-        else           
-            match e with
-            | CTL.AX _ ->        
-                let props = snd <| prover pars p f termination_only propertyMap fairness_constraint true true false             
-                set_Rest props !p.locs f Formula.falsec 
-                propertyMap.Union(nested_X f (Some(f)) p 1 props fairness_constraint)
-            | CTL.EX _ ->
-                let props = snd <| prover pars p f termination_only propertyMap fairness_constraint true true false
-                set_Rest props !p.locs f Formula.falsec
-                propertyMap.Union(nested_X f (Some(f)) p 1 props fairness_constraint)
-            | _ ->
-                let props = snd <| prover pars p f termination_only propertyMap fairness_constraint true true false
-                let preCond_map = fold_by_loc Formula.Or props.[f]
-                preCond_map |> Seq.iter(fun x -> propertyMap.Add(f,(x.Key,x.Value)))
-
-    | CTL.EX e ->
-        bottomUp pars p e termination_only (nest_level + 1) fairness_constraint propertyMap |> ignore
-        //If we are in the outermost case, check if the precondition holds for the initial state, return that:
-        if nest_level = 0 then
-            let ret = fst <| prover pars p f termination_only propertyMap fairness_constraint true false true
-            ret_value := ret  
-        //Otherwise, check the formula and push the inferred loc/precondition data into our propertyMap (as implicit conjunction)
-        else                  
-            let Props = snd <| prover pars p (CTL.EF(e)) termination_only propertyMap fairness_constraint true true true
-            set_Rest Props !p.locs (CTL.EF(e)) Formula.falsec
-            let preCond_map = nested_X f (Some(CTL.EF(e))) p 1 Props fairness_constraint
-            let x_formulae = fold_by_loc Formula.Or preCond_map.[f]
-            x_formulae |> Seq.iter(fun x -> propertyMap.Add(f,(x.Key,x.Value)))
- 
-    | CTL.AX e ->
-        bottomUp pars p e termination_only (nest_level + 1) fairness_constraint propertyMap |> ignore
-        //If we are in the outermost case, check if the precondition holds for the initial state, return that:
-        if nest_level = 0 then
-            let ret = fst <| prover pars p f termination_only propertyMap fairness_constraint false false true
-            ret_value := ret  
-        //Otherwise, check the formula and push the inferred loc/precondition data into our propertyMap (as implicit conjunction)    
-        else  
-            let Props = snd <| prover pars p (CTL.AG(e)) termination_only propertyMap fairness_constraint false true true
-            set_Rest Props !p.locs (CTL.AG(e)) Formula.truec
-            let preCond_map =  nested_X f (Some(CTL.AG(e))) p 2 Props fairness_constraint           
-            let x_formulae = fold_by_loc Formula.And preCond_map.[f]
-            x_formulae |> Seq.iter(fun x -> propertyMap.Add(f,(x.Key,x.Value)))
-            propertyMap.Union(preCond_map)
- 
-    | CTL.AG e
-    | CTL.AF e ->   
-        //First get subresults
-        bottomUp pars p e termination_only (nest_level + 1) fairness_constraint propertyMap |> ignore               
-        //If we are in the outermost case, check if the precondition holds for the initial state, return that:
-        if nest_level = 0 then
-            let ret = fst <| prover pars p f termination_only propertyMap fairness_constraint false false false
-            ret_value := ret  
-        //Otherwise, check the formula and push the inferred loc/precondition data into our propertyMap (as implicit conjunction)
-        else
-            match e with
-            | CTL.AX _ ->               
-                let Props = snd <| prover pars p f termination_only propertyMap fairness_constraint false true false             
-                set_Rest Props !p.locs f Formula.truec 
-                propertyMap.Union(nested_X f (Some(f)) p 2 Props fairness_constraint)
-            | CTL.EX _ ->
-                let Props = snd <| prover pars p f termination_only propertyMap fairness_constraint false true false
-                set_Rest Props !p.locs f Formula.truec
-                propertyMap.Union(nested_X f (Some(f)) p 2 Props fairness_constraint)
-            | _ ->
-                let Props = snd <| prover pars p f termination_only propertyMap fairness_constraint false true false
-                propertyMap.Union(Props)
-                                                                                                                                 
-    | CTL.AW(e1, e2) -> 
-        //First get subresults for the subformulae
-        bottomUp pars p e1 termination_only (nest_level+1) fairness_constraint propertyMap |> ignore
-        bottomUp pars p e2 termination_only (nest_level+1) fairness_constraint propertyMap |> ignore
-        //Propagate knowledge for non-atomic formulae
-        if not(e1.isAtomic) && e2.isAtomic then
-            propagate_nodes p e1 propertyMap
-        else if e1.isAtomic && not(e2.isAtomic) then
-            propagate_nodes p e2 propertyMap
-  
-        //If Operator is not nested within another temporal property, then check at the initial state
-        if nest_level = 0 then
-            let ret = fst <| prover pars p f termination_only propertyMap fairness_constraint false false false
-            ret_value := ret  
-        //Otherwise, check the formula and push the inferred loc/precondition data into our propertyMap (as implicit conjunction)
-        else
-            let Props = snd <| prover pars p f termination_only propertyMap fairness_constraint false true false
-            propertyMap.Union(Props)
-    | CTL.CTL_And(e1,e2)                     
-    | CTL.CTL_Or(e1,e2)  -> 
-        //First get subresults for the subformulae
-        bottomUp pars p e1 termination_only (nest_level+1) fairness_constraint propertyMap |> ignore
-        bottomUp pars p e2 termination_only (nest_level+1) fairness_constraint propertyMap |> ignore
-
-        //Propagate knowledge for non-atomic formulae
-        if not(e1.isAtomic) && e2.isAtomic then
-            propagate_nodes p e1 propertyMap
-        else if e1.isAtomic && not(e2.isAtomic) then
-            propagate_nodes p e2 propertyMap
-        else
-            if nest_level = 0 then
-                propagate_nodes p e1 propertyMap
-                propagate_nodes p e2 propertyMap
-
-        let preCond_map1 = match e1 with
-                           |CTL.EF _ |CTL.EG _ |CTL.EU _ |CTL.EX _ 
-                           |CTL.CTL_Or _-> fold_by_loc Formula.Or propertyMap.[e1]
-                           |_ -> fold_by_loc Formula.And propertyMap.[e1]
-        let preCond_map2 = match e2 with
-                           |CTL.EF _ |CTL.EG _ |CTL.EU _ |CTL.EX _ 
-                           |CTL.CTL_Or _ ->fold_by_loc Formula.Or propertyMap.[e2]
-                           |_ -> fold_by_loc Formula.And propertyMap.[e2]  
-
-        for entry in preCond_map1 do
-           if preCond_map2.ContainsKey entry.Key then
-               let precondTuple = (entry.Value, preCond_map2.[entry.Key])
-               match f with
-               | CTL.CTL_And _ -> propertyMap.Add (f, (entry.Key, (Formula.And precondTuple)))                       
-               | CTL.CTL_Or _ -> propertyMap.Add (f, (entry.Key, (Formula.Or precondTuple)))   
-               | _ -> failwith "Failure when doing &&/||"
-        //If Operator is not nested within another temporal property, then check at the initial state
-        if nest_level = 0 then
-           let ret = fst <| prover pars p f termination_only propertyMap fairness_constraint false false false
-           ret_value := ret
- 
-
-    | CTL.Atom a ->  
-        //We've hit bottom, so now to prove the next outer temporal property
-        //instrumenting in the atomic predicate versus preconditions at each
-        //cutpoint.
-        //If only one temporal property, then must check at every location
-        if nest_level = 1 then
-            for k in Programs.get_current_locations p do
-                propertyMap.Add(f,(k,a))
-        else
-            //let scc_locs = p_sccs.Items |> Seq.collect snd |> Set.ofSeq
-            //scc_locs |> Set.iter (fun loc -> propertyMap.Add(f, (loc, a)))
-            //*****//
-            !p.locs |> Set.iter(fun loc -> propertyMap.Add(f, (loc, a))) 
-    | CTL.EU _ ->
-        raise (new System.NotImplementedException "EU constraints not yet implemented")
-
-    !ret_value
-
-let make_program_infinite (p : Programs.Program) =
-    let (p_loops, p_sccs) = Programs.find_loops p
-    let visited = ref Set.empty
-    let infinite_loop = Programs.map p "INF_Loop"
-    let inf_trans = Programs.map p "INF_trans"
-
-    //Creating self-loop
-    Programs.plain_add_transition p infinite_loop [Programs.assign Formula.fair_term_var (Term.Const(bigint.One))] inf_trans
-    Programs.plain_add_transition p inf_trans [] infinite_loop
-
-    //Find dead end locations
-    let dead_ends = ref !p.locs
-    for n in !p.active do
-       let (k,_,_) = p.transitions.[n]
-       if Set.contains k !dead_ends then
-           dead_ends := Set.remove k !dead_ends
-
-    for n in !p.active do
-        let (k,c,k') = p.transitions.[n]
-        if k = !p.initial then
-            p.transitions.[n] <- (k,c@ [Programs.assign Formula.fair_term_var (Term.Const(bigint.Zero))],k')
-        else if (p_loops.ContainsKey k') && not(Set.contains k' !visited) then
-            visited := Set.add k' !visited
-            //Want to make sure that it's not a nested loop.
-            let inner_loop = p_sccs.Items |> Seq.exists (fun (cp, locs) -> (k' <> cp && Set.contains k' locs))
-            if not(inner_loop) then
-                let intersect = Set.difference p_loops.[k'] p_sccs.[k']
-                //If empty, then there are no outgoing edges from the loop
-                //We thus add our own so we can create a non-terminating program
-                if intersect.IsEmpty then
-                    //Negate the loop guard to generate an outgoing edge
-                    //This is done by finding all the edges going into the loop
-                    let trans_visited = ref Set.empty
-                    let trans_commands = ref List.Empty
-                    for l in !p.active do
-                        let (m,c,m') = p.transitions.[l]
-                        if (m = k') && not(Set.contains m' !trans_visited) then
-                            trans_visited := Set.add m' !trans_visited
-                            let f = c |> List.map(function | (Programs.Assume(_,f)) -> f
-                                                           | _ -> Formula.truec )
-                            let f_conj = Formula.conj f
-                            trans_commands := [f_conj] @ !trans_commands
-                    let neg_commands = !trans_commands |> List.map(fun x -> Formula.negate(x)) |> Formula.conj
-                    let disj_commands = Formula.polyhedra_dnf neg_commands |> Formula.split_disjunction
-                    for i in disj_commands do
-                        Programs.plain_add_transition p k' [Programs.assume i] infinite_loop
-        if Set.contains k' !dead_ends then
-            Programs.plain_add_transition p k' [Programs.assume (Formula.truec)] infinite_loop
-
-let rec nTerm f =
-    match f with
-    | CTL.Atom a -> CTL.Atom a
-    | CTL.CTL_And(e1,e2) ->  CTL.CTL_And(nTerm e1, nTerm e2)
-    | CTL.CTL_Or(e1,e2)  ->  CTL.CTL_Or(nTerm e1, nTerm e2)
-    //Revise X and W to also have nontermination and termination
-    | CTL.EX e -> CTL.EX(CTL.CTL_And(nTerm e,CTL.Atom(Formula.Eq(Term.Var(Formula.fair_term_var),Term.Const(bigint.Zero)))))
-    | CTL.AX e -> CTL.AX(CTL.CTL_Or(nTerm e,CTL.Atom(Formula.Eq(Term.Var(Formula.fair_term_var),Term.Const(bigint.One)))))     
-    | CTL.EG e -> CTL.EG(CTL.CTL_And(nTerm e, CTL.EG(CTL.Atom(Formula.truec))))
-    | CTL.EF e -> CTL.EF(CTL.CTL_And(nTerm e, CTL.EG(CTL.Atom(Formula.truec)))) 
-    | CTL.AG e -> CTL.AG(CTL.CTL_Or(nTerm e, CTL.AF(CTL.Atom(Formula.falsec))))
-    | CTL.AF e -> CTL.AF(CTL.CTL_Or(nTerm e, CTL.AF(CTL.Atom(Formula.falsec))))
-    | CTL.AW(e1,e2) -> CTL.AW(nTerm e1, (CTL.CTL_Or(nTerm e2, CTL.AF(CTL.Atom(Formula.falsec)))))
-    | CTL.EU _ -> raise (new System.NotImplementedException "EU constraints not yet implemented")
-    
-let bottomUpProver (pars : Parameters.parameters) (p:Programs.Program) (f:CTL.CTL_Formula) (termination_only:bool) (fairness_constraint : (Formula.formula * Formula.formula) option) =
-    Utils.timeout pars.timeout
-
-    //Under CTL semantics, it is assumed that all paths are infinite. We thus add infinite loops to any terminating paths unless we are explicitly proving termination.
-    //For example, we would be proving AF x instead of AF x || termination, which is what is proved if the path is not infinite.
-    //All terminating states are marked by fair_term_var. This variable is then used by both AX/EX and later fairness, as an AX property holds if the next state is terminating, while an EX
-    //property does not.
-    //When proving Fair + CTL, we do not need to prove properties pertaining terminating paths, thus fair_term_var is utilized here as well.
-    if not(termination_only) then make_program_infinite p
-
-    if fairness_constraint.IsSome then
-        p.vars := Set.add (Formula.fair_proph_var) !p.vars
-        p.vars := Set.add (Formula.fair_proph_old_var) !p.vars
-        p.vars := Set.add (Formula.fair_term_var) !p.vars
-
-    //Termination proving obviously doesn't work as normal then, so instead check __fair_TERM == 1 and turn off termination trickery.
-    let (f,termination_only) = if termination_only && fairness_constraint.IsSome then
-                                    (CTL.AF(CTL.Atom((Formula.Eq(Term.Var(Formula.fair_term_var),Term.Const(bigint.One))))),false)
-                               else if not(termination_only) && fairness_constraint.IsSome then
-                                    (nTerm f, false)
-                               else
-                                    (f,termination_only)
-
-    let propertyMap = ListDictionary<CTL.CTL_Formula, int * Formula.formula>()
-    let ret_value = 
-        try
-            bottomUp pars p f termination_only 0 fairness_constraint propertyMap
-        with
-        | :? System.ArgumentException as ex -> 
-            printfn "Exception! %s " (ex.Message)
-            None
-
-    Utils.reset_timeout()
-
-    //Fix up return value to also print something proof-like for CTL things:
-    if ret_value.IsSome && not(termination_only) then
-        let (propertyValidity, proof_printer) = ret_value.Value
-        let ext_proof_printer (outWriter : System.IO.TextWriter) =
-            proof_printer outWriter
-            outWriter.WriteLine("Preconditions generated / checked during the proof:")
-            for (subFormula, preconditions) in propertyMap do
-                outWriter.WriteLine(" - Preconditions for subformula {0}:", subFormula.pp)
-                for (loc, precondition) in preconditions |> List.sortBy fst do
-                    outWriter.WriteLine("    at loc. {0:D}{1}: {2}", loc, (if Map.containsKey loc !p.nodeToLabels then " (label " + (!p.nodeToLabels).[loc] + ")" else ""), precondition.pp)
-        Some (propertyValidity, ext_proof_printer)
-    else
-        ret_value
-=======
-    
-    let cps_to_loops = Map.fold (fun acc key value -> Map.add key value acc) instrumented_loops cps_to_loops
-    let cps_to_sccs = Map.fold (fun acc key value -> Map.add key value acc) p_instrumented_sccs cps_to_sccs
-
-    (cps_to_loops,cps_to_sccs)
-
-
-let prover (p:Programs.Program) (f:CTL.CTL_Formula) (termination_only:bool) precondMap (fairness_constraint : (Formula.formula * Formula.formula) option) existential findPreconds next =
-    Utils.timeout !Arguments.timeout
-
-    //Maybe let's do some AI first:
-    if !Arguments.do_ai_threshold > (!p.active).Count then
-        Log.log <| sprintf "Performing Interval-AI ... "
-        Arguments.did_ai_first := true
-        do_interval_AI_on_program p
-        Log.log <| sprintf "done."
-    else
-        Arguments.did_ai_first := false
-
-    ///bottomUp: propertyMap represents a map from subformulas to a list the
-    ///second being an array of locations/pre-conditions pairs.
-    let propertyMap = new ListDictionary<CTL.CTL_Formula, (int*Formula.formula)>()
-    let (p_instrumented, final_loc, error_loc, cp_rf, loc_to_loopduploc) = Instrumentation.mergeProgramAndProperty p f termination_only precondMap fairness_constraint findPreconds next
-    let cps_checked_for_term = Seq.toList cp_rf.Keys
-
-    let scc_simplification_rfs = ref []
-    let (p_loops, _) = Programs.find_loops p
-    let (_, p_instrumented_sccs) = find_instrumented_loops p_loops p_instrumented loc_to_loopduploc
-    let(_,connected_scc_cp) = Programs.find_loops p_instrumented
-    //First, try to remove/simplify loops by searching for lexicographic arguments that don't need invariants:
-    let seen_sccs = ref Set.empty
-    for scc in (Map.filter (fun cp _ -> List.contains cp cps_checked_for_term) connected_scc_cp) do
-        let (cp, scc_nodes) = (scc.Key, scc.Value)
-        if not(Set.contains scc_nodes !seen_sccs) then
-            seen_sccs := Set.add scc_nodes !seen_sccs
-            match simplify_scc p_instrumented termination_only cp_rf cps_checked_for_term cp scc_nodes with
-            | Some (rfs, removed_transitions) -> 
-                scc_simplification_rfs := (rfs, removed_transitions)::(!scc_simplification_rfs)
-            | None ->
-                ()
-    if Log.do_logging () then
-        Log.log <| (List.map snd !scc_simplification_rfs |> Set.unionMany |> sprintf "Initial lex proof removed transitions %A")
-
-    if !Arguments.dottify_input_pgms then
-        Output.print_dot_program p_instrumented "input__instrumented_cleaned.dot"
-
-    ///holds, for each cutpoint, a list of (the index of) the transitions that are lexicographic checkers
-    let cp_rf_lex = new System.Collections.Generic.Dictionary<int, int list>()
-    for entry in cp_rf do
-        cp_rf_lex.Add(entry.Key,[entry.Value])
-
-    let lex_info = Instrumentation.init_lex_info cps_checked_for_term
-
-    //Filters out all transitions not starting in src_loc.
-    let trans_fun (trs : (int * Programs.command list * int) []) (src_loc : int) =
-        List.ofSeq (trs |> Seq.choose (fun (a,b,c) -> if a <> src_loc then None else Some (b,c)))
-
-    //If empty, then property is not AF. In cutpoint_nesting_map we fetch the CP's from the original program. If not
-    //empty, then proving AF. This means that we just need to match up the original cut-points with their loop copies
-    //which are in cp_rf.
-    let f_contains_AF = cps_checked_for_term.Length > 0
-
-    //BottomUp changes the instrumentation, so make a copy for that purpose here, as we do not want the pre-conditions to persist in other runs
-    let p_final = Programs.copy p_instrumented
-    let graph = Reachability.init !p_final.initial error_loc (trans_fun p_final.transitions) (Some (make_prio_map p_final error_loc)) !p_final.abstracted_disjunctions
-    //let p_bu_sccs = snd <| Programs.find_loops p_final
-    let p_bu_sccs = snd <| find_instrumented_loops p_loops p_instrumented loc_to_loopduploc
-    ///////////////////////////////////////////////////////////////////////////
-    /// Main safety loop, instrumenting in termination arguments when needed //
-    ///////////////////////////////////////////////////////////////////////////
-    let finished = ref false
-    let terminating = ref None
-    let unhandled_counterexample = ref None
-    let refine_cnt = ref 0
-    let cex_found = ref false
-    let found_disj_rfs = ref Map.empty
-    let found_lex_rfs = ref Map.empty
-    let recurrent_set = ref None
-    let cex = ref (Counterexample.make None None)
-    let visited_BU_cp = ref Map.empty
-    let outputCexAsDefect cex =
-        if !Arguments.print_log then
-            Counterexample.print_defect [cex] "defect.tt"
-            Counterexample.print_program [cex] "defect.t2"
-    let noteUnhandledCex cex =
-        outputCexAsDefect cex
-        unhandled_counterexample := Some cex        
-
-    while not !finished && (!terminating).IsNone do
-        match Reachability.reachable graph with
-        | None ->
-            if (propertyMap.[f]).IsEmpty && not(existential) then
-                p_loops.Keys |> Seq.iter (fun locs -> propertyMap.Add(f,(locs,Formula.truec)))
-            else if (propertyMap.[f]).IsEmpty && existential then
-                p_loops.Keys |> Seq.iter (fun locs -> propertyMap.Add(f,(locs,Formula.falsec))) 
-            else
-                ()
-            terminating := Some true
-        | Some(pi, disj_refinements) ->
-            refine_cnt := !refine_cnt + 1          
-            cex := (Counterexample.make (Some (List.map (fun (x,y,z) -> (x,[y],z)) pi)) None)
-            outputCexAsDefect !cex
-
-            //Investigate counterexample. Hopefully returns a solution:
-            match Lasso.investigate_cex p_final p_instrumented_sccs graph pi !found_disj_rfs !found_lex_rfs lex_info with
-            | (None, _) ->
-                //We hit this case when the counterexample is not due to a cycle (i.e., we
-                //investigated the counterexample, but it wasn't a lasso at all, but just a
-                //straight-line path to the error loc)
-                //dieWith "Obtained counterexample to termination without a cycle!"
-                if findPreconds then
-                     insertForRerun None existential f final_loc p loc_to_loopduploc f_contains_AF p_bu_sccs graph cps_checked_for_term pi propertyMap visited_BU_cp p_final
-                else
-                    cex_found := true
-                    finished := true
-
-            /////////// Disjunctive (transition invariant) argument:
-            | (Some(Lasso.Disj_WF(cp, rf, bnd)),_) ->
-                Instrumentation.instrument_disj_RF cp rf bnd found_disj_rfs cp_rf p_final graph
-
-            /////////// Lexicographic termination argument:
-            | (Some(Lasso.Lex_WF(cp, decr_list, not_incr_list, bnd_list)),_) ->
-                Instrumentation.instrument_lex_RF cp decr_list not_incr_list bnd_list found_lex_rfs cp_rf_lex p_final graph lex_info
-
-            /////////// Lexicographic polyranking termination argument:
-            | (Some(Lasso.Poly_WF(poly_checkers)),cp) ->
-                Instrumentation.instrument_poly_RF cp poly_checkers cp_rf_lex p_final graph
-
-            /////////// Program simplification:
-            | (Some(Lasso.Transition_Removal(trans_to_remove)), _) ->
-                //Remove the transitions from the program, remove them from the reachability graph:
-                for trans_idx in trans_to_remove do
-                    let (k,cmds,k') = p_final.transitions.[trans_idx]
-                    Programs.remove_transition p_final trans_idx
-                    Reachability.delete_program_transition graph (k,cmds,k')
-                    Reachability.reset graph k'
-
-            /////////// Counterexample for which we couldn't find a program refinement:
-            | (Some(Lasso.CEX(cex)), failure_cp) ->
-                Log.log <| sprintf "Could not find termination argument for counterexample on cutpoint %i" failure_cp
-                // First option: This was due to our lazy treatment of disjunctions. Refine the problematic disjunctions, try again:
-                if List.length disj_refinements > 0 then
-                    Log.log <| sprintf "Refining abstracted %i disjunctions." (List.length disj_refinements)
-                    for disj_refinement in disj_refinements do
-                        disj_refinement () //This changes the state of the underlying reachability graph
-                else
-                    //If we're doing lexicographic method, try finding a recurrent set at this point (before trying anything else)
-                    let attempting_lex = ((!lex_info.cp_attempt_lex).[failure_cp])
-                    if attempting_lex && !Arguments.prove_nonterm then
-                        match RecurrentSets.synthesize (if termination_only then cex.stem.Value else []) cex.cycle.Value termination_only with
-                        | Some set -> 
-                            terminating := Some false
-                            recurrent_set := Some (failure_cp, set)
-                        | None   -> ()
-
-                    //if we found a recurrent set, exit
-                    if (!terminating).IsSome then
-                        noteUnhandledCex cex
-                    else
-                        //We might haven chosen the wrong order of lexicographic RFs. Try backtracking to another option:
-                        let exist_past_lex = (Lasso.exist_past_lex_options failure_cp lex_info)
-                        if attempting_lex && exist_past_lex then
-                            Log.log "Trying to backtrack to other order for lexicographic RF."
-                            let (decr_list,not_incr_list,bnd_list) = Instrumentation.switch_to_past_lex_RF lex_info failure_cp
-                            Instrumentation.instrument_lex_RF failure_cp decr_list not_incr_list bnd_list found_lex_rfs cp_rf_lex p_final graph lex_info
-                        else
-                            //If we are trying lexicographic termination arguments, try switching to lexicographic polyranking arguments:
-                            let already_polyrank = (!lex_info.cp_polyrank).[failure_cp]
-                            if !Arguments.polyrank && not(already_polyrank) && attempting_lex then
-                                Log.log "Switching to polyrank."
-                                Instrumentation.switch_to_polyrank lex_info failure_cp cp_rf_lex p_final graph
-                            else
-                                //Try the "unrolling" technique
-                                if attempting_lex && !Arguments.unrolling && Instrumentation.can_unroll lex_info failure_cp then
-                                    Log.log "Trying the unrolling technique."
-                                    Instrumentation.do_unrolling lex_info failure_cp cp_rf_lex p_final graph termination_only
-                                else
-                                    //Try the "detect initial condition" technique
-                                    let already_doing_init_cond = ((!lex_info.cp_init_cond).[failure_cp])
-                                    if !Arguments.init_cond && attempting_lex && not(already_doing_init_cond) && not(!Arguments.polyrank) then
-                                        Log.log "Trying initial condition detection."
-                                        Instrumentation.do_init_cond lex_info failure_cp p_final cp_rf_lex graph
-
-                                    // That's it, no tricks left. Return the counterexample and give up
-                                    else
-                                        Log.log "Giving up."
-                                        noteUnhandledCex cex
-                                        cex_found := true
-
-                                        //If we are doing lexicographic proving, we already tried nonterm further up:
-                                        if not(attempting_lex) && (!terminating).IsNone && !Arguments.prove_nonterm && ((!unhandled_counterexample).IsSome) then
-                                            match RecurrentSets.synthesize (if termination_only then cex.stem.Value else []) cex.cycle.Value termination_only with
-                                            | Some set -> 
-                                                terminating := Some false
-                                                recurrent_set := Some (failure_cp, set)
-                                            | None   -> ()
-
-                                        finished := true
-
-                    if (!recurrent_set).IsSome then
-                        cex_found := true
-
-                    if findPreconds then
-                        //Some true = successful termination proof
-                        //Some false = successful nontermination proof (RS in !recurrent_set)
-                        //None = Giving up
-                        if !terminating = Some false then
-                            finished := false
-                            terminating := None
-                            insertForRerun !recurrent_set existential f final_loc p loc_to_loopduploc f_contains_AF p_bu_sccs graph cps_checked_for_term pi propertyMap visited_BU_cp p_final
-                        else if !terminating = None && !finished = true then
-                            //Giving up, if no lex/recurrent set found, then false and entail giving up.
-                            //TODO: Exit recursive bottomUp all together, as we cannot proceed with verification
-                            //if we have reached this point. 
-                            raise (System.ArgumentException("Cannot synthesize preconditions due to a failure in either lexicographic function or recurrent set generation!"))
-
-                                    
-        Utils.run_clear()
-    done
-
-    Utils.reset_timeout()
-
-
-    let return_option =
-        if termination_only then
-            match !terminating with
-            | Some true -> 
-                Stats.inc_stat "termination - yes"
-                Some (true, output_term_proof !scc_simplification_rfs !found_lex_rfs !found_disj_rfs)
-            | Some false ->
-                if not(!p_final.incomplete_abstraction) then
-                    assert (!unhandled_counterexample <> None)
-                    Stats.inc_stat "termination - no"
-                    Some (false, output_nonterm_proof (!recurrent_set).Value)
-                else
-                    Stats.inc_stat "termination - don't know"
-                    None
-            | None ->
-                Stats.inc_stat "termination - don't know"
-                None
-        else
-            if !cex_found && not(existential) then 
-                Some (false, output_cex cex existential)
-            else if !cex_found && existential then
-                Some (true, output_cex cex existential)
-            else if not(!cex_found) && not(existential) then
-                Some (true, output_nocex existential)
-            else 
-                Some (false, output_nocex existential)
-
-    (return_option, propertyMap)
-
-///Takes a loc->formula list as second arg, groups the formulas by loc and connects them using the first argument
-let fold_by_loc collector l =
-    let preCond_map = new System.Collections.Generic.Dictionary<int, Formula.formula>()
-    l |> List.iter(fun (x,y) -> if preCond_map.ContainsKey x then
-                                    preCond_map.[x] <- collector (preCond_map.[x], y)
-                                else
-                                    preCond_map.Add (x,y))
-    preCond_map
-
-let propagate_nodes (p : Programs.Program) f (propertyMap : ListDictionary<CTL.CTL_Formula, (int*Formula.formula)>) =
-    //Propagate to non-cutpoints if those have not been reached yet.
-    let locs = !p.locs
-    let formula_list = propertyMap.[f]
-    let preCond_map = fold_by_loc Formula.And formula_list
-    for n in locs do
-        if not(preCond_map.ContainsKey n) then
-            propertyMap.Add(f,(n ,Formula.truec))
-
-let nested_X f f_opt (p : Programs.Program) x_formula (props : ListDictionary<CTL.CTL_Formula, (int*Formula.formula)>) (fairness_constraint : (Formula.formula*Formula.formula) option) =
-    let (p_loops, _) = Programs.find_loops p
-    let (orig_f,f) =
-        match f_opt with
-        |Some(sub_f) -> (f,sub_f)
-        |None -> (f,f)    
-    let propertyMap = new ListDictionary<CTL.CTL_Formula, (int*Formula.formula)>()
-    let prevMap = new System.Collections.Generic.Dictionary<int, List<int>>()
-    for n in !p.active do
-        let (k,_,k') = p.transitions.[n]
-        if not(p_loops.ContainsKey k' && (p_loops.[k'].Contains k)) then              
-            if prevMap.ContainsKey k' then
-               prevMap.[k'] <- k::prevMap.[k'] 
-            else
-               prevMap.Add(k', [k])
-        
-        else if p_loops.ContainsKey k' then
-            if prevMap.ContainsKey k' then
-               prevMap.[k'] <- k'::prevMap.[k'] 
-            else
-               prevMap.Add(k', [k']) 
-    let formula_list = props.[f]
-    let map_by_loc = if x_formula = 1 then 
-                        fold_by_loc Formula.Or formula_list
-                     else
-                        fold_by_loc Formula.And formula_list
-    map_by_loc.Remove(!p.initial) |> ignore
-
-    let cmd index_formula = 
-        match fairness_constraint with
-        |Some _ -> 
-            if x_formula = 1 then
-                Formula.And(index_formula,Formula.Eq(Term.Var(Formula.fair_term_var),Term.Const(bigint.Zero)))
-            else
-                Formula.Or(index_formula,Formula.Eq(Term.Var(Formula.fair_term_var),Term.Const(bigint.One)))    
-        |None -> index_formula
-
-    map_by_loc.Keys |> Set.ofSeq |>
-        Set.iter(fun x -> let prev_states = prevMap.[x]
-                          prev_states |> List.filter (fun x -> x <> !p.initial)|>
-                          List.iter(fun y -> propertyMap.Add(orig_f,(y, (cmd map_by_loc.[x]) ))))                
-
-    propertyMap 
-
-let set_Rest (props : ListDictionary<CTL.CTL_Formula, (int*Formula.formula)>) locs formula deflt =
-    let X_loc = fold_by_loc Formula.And props.[formula]
-    let remaining_loc = Set.difference (locs) (Set.ofSeq (X_loc.Keys))
-    remaining_loc |> Set.iter(fun x -> props.Add(formula,(x,deflt)))
-
-/// Proves a CTL property, innermost formulas first, using preconditions.
-/// The parameter propertyMap represents a list with the first element being the nested CTL property
-/// and the second being a seq of locations/pre-conditions pairs.
-/// Note that this map is mutated throughout the proof process.
-let rec bottomUp (p:Programs.Program) (f:CTL.CTL_Formula) (termination_only:bool) nest_level fairness_constraint (propertyMap : ListDictionary<CTL.CTL_Formula, (int*Formula.formula)>)=
-    let ret_value = ref None
-
-    //Recurse through the formula, try finding preconditions for each (loc, subformula) pair:
-    match f with        
-    | CTL.EG e
-    | CTL.EF e ->
-        //First get subresults
-        if nest_level >= 0 then                 
-            bottomUp p e termination_only (nest_level + 1) fairness_constraint propertyMap |> ignore
-        //If we are in the outermost case, check if the precondition holds for the initial state, return that:
-        if nest_level = 0 || nest_level = -1 then
-            let ret = fst <| prover p f termination_only propertyMap fairness_constraint true false false
-            ret_value := ret  
-        //Otherwise, check the formula and push the inferred loc/precondition data for the subproperty into our propertyMap
-        //as disjunction (because we are proving existentials, these correspond to witnesses to the property)
-        else           
-            match e with
-            | CTL.AX _ ->        
-                let props = snd <| prover p f termination_only propertyMap fairness_constraint true true false             
-                set_Rest props !p.locs f Formula.falsec 
-                propertyMap.Union(nested_X f (Some(f)) p 1 props fairness_constraint)
-            | CTL.EX _ ->
-                let props = snd <| prover p f termination_only propertyMap fairness_constraint true true false
-                set_Rest props !p.locs f Formula.falsec
-                propertyMap.Union(nested_X f (Some(f)) p 1 props fairness_constraint)
-            | _ ->
-                let props = snd <| prover p f termination_only propertyMap fairness_constraint true true false
-                let preCond_map = fold_by_loc Formula.Or props.[f]
-                preCond_map |> Seq.iter(fun x -> propertyMap.Add(f,(x.Key,x.Value)))
-
-    | CTL.EX e ->
-        if nest_level >= 0 then
-            bottomUp p e termination_only (nest_level + 1) fairness_constraint propertyMap |> ignore
-        //If we are in the outermost case, check if the precondition holds for the initial state, return that:
-        if nest_level = 0 || nest_level = -1 then
-            let ret = fst <| prover p f termination_only propertyMap fairness_constraint true false true
-            ret_value := ret  
-        //Otherwise, check the formula and push the inferred loc/precondition data into our propertyMap (as implicit conjunction)
-        else                  
-            let Props = snd <| prover p (CTL.EF(e)) termination_only propertyMap fairness_constraint true true true
-            set_Rest Props !p.locs (CTL.EF(e)) Formula.falsec
-            let preCond_map = nested_X f (Some(CTL.EF(e))) p 1 Props fairness_constraint
-            let x_formulae = fold_by_loc Formula.Or preCond_map.[f]
-            x_formulae |> Seq.iter(fun x -> propertyMap.Add(f,(x.Key,x.Value)))
- 
-    | CTL.AX e ->
-        if nest_level >= 0 then
-            bottomUp p e termination_only (nest_level + 1) fairness_constraint propertyMap |> ignore
-        //If we are in the outermost case, check if the precondition holds for the initial state, return that:
-        if nest_level = 0 || nest_level = -1 then
-            let ret = fst <| prover p f termination_only propertyMap fairness_constraint false false true
-            ret_value := ret  
-        //Otherwise, check the formula and push the inferred loc/precondition data into our propertyMap (as implicit conjunction)    
-        else  
-            let Props = snd <| prover p (CTL.AG(e)) termination_only propertyMap fairness_constraint false true true
-            set_Rest Props !p.locs (CTL.AG(e)) Formula.truec
-            let preCond_map =  nested_X f (Some(CTL.AG(e))) p 2 Props fairness_constraint           
-            let x_formulae = fold_by_loc Formula.And preCond_map.[f]
-            x_formulae |> Seq.iter(fun x -> propertyMap.Add(f,(x.Key,x.Value)))
-            propertyMap.Union(preCond_map)
- 
-    | CTL.AG e
-    | CTL.AF e ->   
-        //First get subresults
-        if nest_level >= 0 then
-            bottomUp p e termination_only (nest_level + 1) fairness_constraint propertyMap |> ignore               
-        //If we are in the outermost case, check if the precondition holds for the initial state, return that:
-        if nest_level = 0 || nest_level = -1 then
-            let ret = fst <| prover p f termination_only propertyMap fairness_constraint false false false
-            ret_value := ret  
-        //Otherwise, check the formula and push the inferred loc/precondition data into our propertyMap (as implicit conjunction)
-        else
-            match e with
-            | CTL.AX _ ->               
-                let Props = snd <| prover p f termination_only propertyMap fairness_constraint false true false             
-                set_Rest Props !p.locs f Formula.truec 
-                propertyMap.Union(nested_X f (Some(f)) p 2 Props fairness_constraint)
-            | CTL.EX _ ->
-                let Props = snd <| prover p f termination_only propertyMap fairness_constraint false true false
-                set_Rest Props !p.locs f Formula.truec
-                propertyMap.Union(nested_X f (Some(f)) p 2 Props fairness_constraint)
-            | _ ->
-                let Props = snd <| prover p f termination_only propertyMap fairness_constraint false true false
-                propertyMap.Union(Props)
-                                                                                                                                 
-    | CTL.AW(e1, e2) -> 
-        //First get subresults for the subformulae
-        if nest_level >= 0 then
-            bottomUp p e1 termination_only (nest_level+1) fairness_constraint propertyMap |> ignore
-            bottomUp p e2 termination_only (nest_level+1) fairness_constraint propertyMap |> ignore
-            //Propagate knowledge for non-atomic formulae
-            if not(e1.isAtomic) && e2.isAtomic then
-                propagate_nodes p e1 propertyMap
-            else if e1.isAtomic && not(e2.isAtomic) then
-                propagate_nodes p e2 propertyMap
-  
-        //If Operator is not nested within another temporal property, then check at the initial state
-        if nest_level = 0 || nest_level = -1 then
-            let ret = fst <| prover p f termination_only propertyMap fairness_constraint false false false
-            ret_value := ret  
-        //Otherwise, check the formula and push the inferred loc/precondition data into our propertyMap (as implicit conjunction)
-        else
-            let Props = snd <| prover p f termination_only propertyMap fairness_constraint false true false
-            propertyMap.Union(Props)
-    | CTL.CTL_And(e1,e2)                     
-    | CTL.CTL_Or(e1,e2)  -> 
-        //First get subresults for the subformulae
-        if nest_level >= 0 then 
-            bottomUp p e1 termination_only (nest_level+1) fairness_constraint propertyMap |> ignore
-            bottomUp p e2 termination_only (nest_level+1) fairness_constraint propertyMap |> ignore
-
-        //Propagate knowledge for non-atomic formulae
-        if not(e1.isAtomic) && e2.isAtomic then
-            propagate_nodes p e1 propertyMap
-        else if e1.isAtomic && not(e2.isAtomic) then
-            propagate_nodes p e2 propertyMap
-        else
-            if nest_level = 0 then
-                propagate_nodes p e1 propertyMap
-                propagate_nodes p e2 propertyMap
-
-        let preCond_map1 = match e1 with
-                            |CTL.EF _ |CTL.EG _ |CTL.EU _ |CTL.EX _ 
-                            |CTL.CTL_Or _-> fold_by_loc Formula.Or propertyMap.[e1]
-                            |_ -> fold_by_loc Formula.And propertyMap.[e1]
-        let preCond_map2 = match e2 with
-                            |CTL.EF _ |CTL.EG _ |CTL.EU _ |CTL.EX _ 
-                            |CTL.CTL_Or _ ->fold_by_loc Formula.Or propertyMap.[e2]
-                            |_ -> fold_by_loc Formula.And propertyMap.[e2]  
-
-        for entry in preCond_map1 do
-            if preCond_map2.ContainsKey entry.Key then
-                let precondTuple = (entry.Value, preCond_map2.[entry.Key])
-                match f with
-                | CTL.CTL_And _ -> propertyMap.Add (f, (entry.Key, (Formula.And precondTuple)))                       
-                | CTL.CTL_Or _ -> propertyMap.Add (f, (entry.Key, (Formula.Or precondTuple)))   
-                | _ -> failwith "Failure when doing &&/||"
-        //If Operator is not nested within another temporal property, then check at the initial state
-        if nest_level = 0 || nest_level = -1 then
-           let ret = fst <| prover p f termination_only propertyMap fairness_constraint false false false
-           ret_value := ret
-
-    | CTL.Atom a ->  
-        //We've hit bottom, so now to prove the next outer temporal property
-        //instrumenting in the atomic predicate versus preconditions at each
-        //cutpoint.
-        //If only one temporal property, then must check at every location
-        if nest_level = 1 then
-            for k in Programs.get_current_locations p do
-                propertyMap.Add(f,(k,a))
-        else
-            //let scc_locs = p_sccs.Items |> Seq.collect snd |> Set.ofSeq
-            //scc_locs |> Set.iter (fun loc -> propertyMap.Add(f, (loc, a)))
-            //*****//
-            !p.locs |> Set.iter(fun loc -> propertyMap.Add(f, (loc, a))) 
-    | CTL.EU _ ->
-        raise (new System.NotImplementedException "EU constraints not yet implemented")
-
-    !ret_value
-
-let make_program_infinite (p : Programs.Program) =
-    let (p_loops, p_sccs) = Programs.find_loops p
-    let visited = ref Set.empty
-    let infinite_loop = Programs.map p "INF_Loop"
-    let inf_trans = Programs.map p "INF_trans"
-
-    //Creating self-loop
-    Programs.plain_add_transition p infinite_loop [Programs.assign Formula.fair_term_var (Term.Const(bigint.One))] inf_trans
-    Programs.plain_add_transition p inf_trans [] infinite_loop
-
-    //Find dead end locations
-    let dead_ends = ref !p.locs
-    for n in !p.active do
-       let (k,_,_) = p.transitions.[n]
-       if Set.contains k !dead_ends then
-           dead_ends := Set.remove k !dead_ends
-
-    for n in !p.active do
-        let (k,c,k') = p.transitions.[n]
-        if k = !p.initial then
-            p.transitions.[n] <- (k,c@ [Programs.assign Formula.fair_term_var (Term.Const(bigint.Zero))],k')
-        else if (p_loops.ContainsKey k') && not(Set.contains k' !visited) then
-            visited := Set.add k' !visited
-            //Want to make sure that it's not a nested loop.
-            let inner_loop = p_sccs.Items |> Seq.exists (fun (cp, locs) -> (k' <> cp && Set.contains k' locs))
-            if not(inner_loop) then
-                let intersect = Set.difference p_loops.[k'] p_sccs.[k']
-                //If empty, then there are no outgoing edges from the loop
-                //We thus add our own so we can create a non-terminating program
-                if intersect.IsEmpty then
-                    //Negate the loop guard to generate an outgoing edge
-                    //This is done by finding all the edges going into the loop
-                    let trans_visited = ref Set.empty
-                    let trans_commands = ref List.Empty
-                    for l in !p.active do
-                        let (m,c,m') = p.transitions.[l]
-                        if (m = k') && not(Set.contains m' !trans_visited) then
-                            trans_visited := Set.add m' !trans_visited
-                            let f = c |> List.map(function | (Programs.Assume(_,f)) -> f
-                                                           | _ -> Formula.truec )
-                            let f_conj = Formula.conj f
-                            trans_commands := [f_conj] @ !trans_commands
-                    let neg_commands = !trans_commands |> List.map(fun x -> Formula.negate(x)) |> Formula.conj
-                    let disj_commands = Formula.polyhedra_dnf neg_commands |> Formula.split_disjunction
-                    for i in disj_commands do
-                        Programs.plain_add_transition p k' [Programs.assume i] infinite_loop
-        if Set.contains k' !dead_ends then
-            Programs.plain_add_transition p k' [Programs.assume (Formula.truec)] infinite_loop
-
-let rec nTerm f =
-    match f with
-    | CTL.Atom a -> CTL.Atom a
-    | CTL.CTL_And(e1,e2) ->  CTL.CTL_And(nTerm e1, nTerm e2)
-    | CTL.CTL_Or(e1,e2)  ->  CTL.CTL_Or(nTerm e1, nTerm e2)
-    //Revise X and W to also have nontermination and termination
-    | CTL.EX e -> CTL.EX(CTL.CTL_And(nTerm e,CTL.Atom(Formula.Eq(Term.Var(Formula.fair_term_var),Term.Const(bigint.Zero)))))
-    | CTL.AX e -> CTL.AX(CTL.CTL_Or(nTerm e,CTL.Atom(Formula.Eq(Term.Var(Formula.fair_term_var),Term.Const(bigint.One)))))     
-    | CTL.EG e -> CTL.EG(CTL.CTL_And(nTerm e, CTL.EG(CTL.Atom(Formula.truec))))
-    | CTL.EF e -> CTL.EF(CTL.CTL_And(nTerm e, CTL.EG(CTL.Atom(Formula.truec)))) 
-    | CTL.AG e -> CTL.AG(CTL.CTL_Or(nTerm e, CTL.AF(CTL.Atom(Formula.falsec))))
-    | CTL.AF e -> CTL.AF(CTL.CTL_Or(nTerm e, CTL.AF(CTL.Atom(Formula.falsec))))
-    | CTL.AW(e1,e2) -> CTL.AW(nTerm e1, (CTL.CTL_Or(nTerm e2, CTL.AF(CTL.Atom(Formula.falsec)))))
-    | CTL.EU _ -> raise (new System.NotImplementedException "EU constraints not yet implemented")
-    
-let bottomUpProver (p:Programs.Program) (f:CTL.CTL_Formula) (termination_only:bool) (fairness_constraint : (Formula.formula * Formula.formula) option) =
-    Utils.timeout !Arguments.timeout
-
-    //Under CTL semantics, it is assumed that all paths are infinite. We thus add infinite loops to any terminating paths unless we are explicitly proving termination.
-    //For example, we would be proving AF x instead of AF x || termination, which is what is proved if the path is not infinite.
-    //All terminating states are marked by fair_term_var. This variable is then used by both AX/EX and later fairness, as an AX property holds if the next state is terminating, while an EX
-    //property does not.
-    //When proving Fair + CTL, we do not need to prove properties pertaining terminating paths, thus fair_term_var is utilized here as well.
-    if not(termination_only) then make_program_infinite p
-
-    if fairness_constraint.IsSome then
-        p.vars := Set.add (Formula.fair_proph_var) !p.vars
-        p.vars := Set.add (Formula.fair_proph_old_var) !p.vars
-        p.vars := Set.add (Formula.fair_term_var) !p.vars
-
-    //Termination proving obviously doesn't work as normal then, so instead check __fair_TERM == 1 and turn off termination trickery.
-    let (f,termination_only) = if termination_only && fairness_constraint.IsSome then
-                                    (CTL.AF(CTL.Atom((Formula.Eq(Term.Var(Formula.fair_term_var),Term.Const(bigint.One))))),false)
-                               else if not(termination_only) && fairness_constraint.IsSome then
-                                    (nTerm f, false)
-                               else
-                                    (f,termination_only)
-
-    let propertyMap = ListDictionary<CTL.CTL_Formula, (int*Formula.formula)>()
-    let ret_value = 
-        try
-            bottomUp p f termination_only 0 fairness_constraint propertyMap
-        with
-        | :? System.ArgumentException as ex -> 
-            printfn "Exception! %s " (ex.Message)
-            None
-
-    Utils.reset_timeout()
-
-    //Fix up return value to also print something proof-like for CTL things:
-    if ret_value.IsSome && not(termination_only) then
-        let (propertyValidity, proof_printer) = ret_value.Value
-        let ext_proof_printer () =
-            proof_printer ()
-            printfn "Preconditions generated / checked during the proof:"
-            for (subFormula, preconditions) in propertyMap do
-                printfn " - Preconditions for subformula %s" subFormula.pp
-                for (loc, precondition) in preconditions |> List.sortBy fst do
-                    printfn "    at loc. %i%s: %s" loc (if Map.containsKey loc !p.nodeToLabels then " (label " ^ (!p.nodeToLabels).[loc] ^ ")" else "") precondition.pp
-        Some (propertyValidity, ext_proof_printer)
-    else
-        ret_value
+/////////////////////////////////////////////////////////////////////////////////
+//
+//  Module Name:
+//
+//      termination.fs
+//
+//  Abstract:
+//
+//      Refinement-based termination prover
+//
+//  Notes:
+//
+//      *  This largely follows the Terminator approach, with a few twists
+//         and turns motivated by our use of lazy abstraction with interpolation.
+//
+// Copyright (c) Microsoft Corporation
+//
+// All rights reserved. 
+//
+// Permission is hereby granted, free of charge, to any person obtaining a copy
+// of this software and associated documentation files (the ""Software""), to 
+// deal in the Software without restriction, including without limitation the
+// rights to use, copy, modify, merge, publish, distribute, sublicense, and/or
+// sell copies of the Software, and to permit persons to whom the Software is
+// furnished to do so, subject to the following conditions:
+//
+// The above copyright notice and this permission notice shall be included 
+// in all copies or substantial portions of the Software.
+//
+// THE SOFTWARE IS PROVIDED *AS IS*, WITHOUT WARRANTY OF ANY KIND, EXPRESS OR
+// IMPLIED, INCLUDING BUT NOT LIMITED TO THE WARRANTIES OF MERCHANTABILITY,
+// FITNESS FOR A PARTICULAR PURPOSE AND NONINFRINGEMENT. IN NO EVENT SHALL
+// THE AUTHORS OR COPYRIGHT HOLDERS BE LIABLE FOR ANY CLAIM, DAMAGES OR OTHER
+// LIABILITY, WHETHER IN AN ACTION OF CONTRACT, TORT OR OTHERWISE, ARISING
+// FROM, OUT OF OR IN CONNECTION WITH THE SOFTWARE OR THE USE OR OTHER
+// DEALINGS IN THE SOFTWARE.
+
+
+module Microsoft.Research.T2.Termination
+open Utils
+
+let make_prio_map (p: Programs.Program) (error_loc: int) =
+    //bfs from error location on reversed transition relation, assigned prio is inverted minimal distance
+    let in_trans = new System.Collections.Generic.Dictionary<int, System.Collections.Generic.HashSet<int * Programs.command list * int>>()
+    let all_nodes = ref Set.empty
+    let add_to_set_dict (dict : System.Collections.Generic.Dictionary<int, System.Collections.Generic.HashSet<int * Programs.command list * int>>) k v =
+        if dict.ContainsKey k then
+            dict.[k].Add v
+        else
+            dict.Add(k, new System.Collections.Generic.HashSet<int * Programs.command list * int>())
+            dict.[k].Add v
+    for n in !p.active do
+        let trans = p.transitions.[n]
+        let (k, _, k') = trans
+        add_to_set_dict in_trans k' trans |> ignore
+        all_nodes := Set.add k' <| Set.add k !all_nodes
+
+    let res = ref Map.empty
+    let todo = new System.Collections.Generic.Queue<int * int>()
+    todo.Enqueue(error_loc, 0)
+
+    while todo.Count > 0 do
+        let (node, dist) = todo.Dequeue()
+        if not(Map.containsKey node !res) then
+            res := Map.add node dist !res
+            if in_trans.ContainsKey node then //not everyone has incoming transitions. Think start state
+                let all_in_trans = in_trans.[node]
+                for (pred, _, _) in all_in_trans do
+                    todo.Enqueue(pred, dist - 1)
+
+    //Whoever has no weight does not even reach error_loc. Make them go last:
+    let min_weight = -(!p.active).Count
+    for node in !all_nodes do
+        if not(Map.containsKey node !res) then
+            res := Map.add node min_weight !res
+
+    !res
+
+/// Tries to remove as many transitions as possible from a SCC. Returns a list of used rank functions/bounds.
+let simplify_scc (pars : Parameters.parameters) p termination_only (cp_rf: System.Collections.Generic.Dictionary<int, int>) (all_cutpoints: int list) cp scc_nodes =
+    let (scc_vars, scc_trans, scc_rels) = Symex.get_scc_rels_for_lex_rf_synth_from_program pars p scc_nodes cp
+    let cleaned_scc_rels = ref scc_rels
+
+    if pars.print_debug then
+        Log.debug pars <| sprintf "CP %A has scc nodes %A, vars %A" cp scc_nodes scc_vars
+        Log.debug pars <| sprintf "SCC transitions: "
+        Log.debug pars <| (scc_trans |> Seq.map (fun t -> sprintf "  %A" t) |> String.concat "\n")
+
+    match Rankfunction.synth_maximal_lex_rf pars scc_rels (Rankfunction.get_simplified_linterm_cache scc_rels) with
+    | None -> None
+    | Some (rfs, trans_to_remove') ->
+        let trans_to_remove = Seq.concat trans_to_remove' |> Set.ofSeq
+        for trans_idx in trans_to_remove do
+            if pars.print_debug then
+                let (k,_,k') = p.transitions.[trans_idx]
+                Log.debug pars <| sprintf "Removing trans %i->%i" k k'
+            let scc_trans_num = Seq.concat (scc_trans |> Set.map(fun (x,y) -> x )) |> Set.ofSeq
+            if (termination_only || (Set.isEmpty (Set.difference scc_trans_num trans_to_remove))) && pars.lex_term_proof_first then
+                Programs.remove_transition p trans_idx
+                cleaned_scc_rels := Set.filter (fun (i, _, _, _) -> not <| Set.contains i trans_to_remove') !cleaned_scc_rels
+        if (!cleaned_scc_rels).IsEmpty then
+            for terminating_cp in (Seq.filter (fun c -> Set.contains c scc_nodes) all_cutpoints) do
+                let cp_checker_trans = cp_rf.[terminating_cp]
+                Programs.remove_transition p cp_checker_trans
+        Some (rfs, trans_to_remove)
+
+let do_interval_AI_on_program (pars : Parameters.parameters) (p:Programs.Program) =
+    let pp_to_interval =
+        Analysis.program_absint
+            !p.initial
+            (match pars.ai_domain with | Parameters.Box -> IntervalIntDom.Intervals.create :> IIntAbsDom.IIntAbsDom 
+                                       | Parameters.Octagon -> Octagon2.Oct.create :> IIntAbsDom.IIntAbsDom)
+            (p.transitions |> Seq.map (fun (k,c,k') -> (k, (k,c,k'))))
+            id
+
+    (* //This computes variables used in SCCs and can be used to guide the invariant generation.
+    let node_to_scc_nodes =
+            p_sccs.Items
+        |> Seq.map (fun (_, scc_nodes) -> scc_nodes |> Seq.map (fun n -> (n, scc_nodes)))
+        |> Seq.concat
+        |> Map.ofSeq
+
+    let scc_to_scc_trans = ref Map.empty
+    for n in !p.active do
+        let (k,c,k') = p.transitions.[n]
+        if node_to_scc_nodes.ContainsKey k then
+            let k_scc = node_to_scc_nodes.[k]
+            if Set.contains k' k_scc then
+                let scc_trans =
+                    if Map.containsKey k_scc !scc_to_scc_trans then
+                        (!scc_to_scc_trans).[k_scc]
+                    else
+                        let n = new System.Collections.Generic.HashSet<int * Programs.command list * int>()
+                        scc_to_scc_trans := Map.add k_scc n !scc_to_scc_trans
+                        n
+                scc_trans.Add(k,c,k') |> ignore
+
+    let scc_to_scc_vars = !scc_to_scc_trans |> Map.map (fun _ ts -> [ for (_,c,_) in ts do yield c ] |> Seq.concat |> Programs.freevars)
+    *)
+    if pars.do_ai_threshold > (!p.active).Count then
+        for n in !p.active do
+            let (k,c,k') = p.transitions.[n]
+            if pp_to_interval.ContainsKey k then
+                //if(node_to_scc_nodes.ContainsKey k then
+                    //let used_vars = scc_to_scc_vars.[node_to_scc_nodes.[k]]
+                    let used_vars = Programs.freevars c
+                    let inv = pp_to_interval.[k].to_formula_filtered (fun v -> used_vars.Contains v)
+                    p.transitions.[n] <- (k,(Programs.assume inv)::c,k')
+
+let output_term_proof scc_simplification_rfs found_lex_rfs found_disj_rfs (outWriter : System.IO.TextWriter) =
+    //Print out initial rank functions that we used to remove transitions before safety proofs:
+    if not(List.isEmpty scc_simplification_rfs) then
+        let print_one_simplification (rfs, removed_transitions) =
+            outWriter.WriteLine(" * Removed transitions {0} using the following rank functions:", (removed_transitions |> Seq.map string |> String.concat ", "))
+            let print_one_scc_rf i (rf, bnds) =
+                let print_rf_per_loc (loc, loc_rf) =
+                    loc_rf
+                    |> Map.toSeq
+                    |> Seq.map 
+                        (fun (var, coeff) -> 
+                            let var = Var.unprime_var var
+                            if var.Equals(Formula.const_var bigint.One) then 
+                                Term.Const(coeff) 
+                            else 
+                                Term.Mul(Term.Const(coeff), Term.Var(var)))
+                    |> Seq.fold Term.add (Term.constant 0)
+                    |> (fun rf_term -> outWriter.WriteLine("      RF for loc. {0:D}: {1}", loc, rf_term.pp))
+                let print_bound_per_transs (transs, bnd) =
+                    outWriter.WriteLine("      Bound for (chained) transitions {0}: {1:D}", (transs |> Seq.map string |> String.concat ", "), bnd)
+
+                outWriter.WriteLine("    - Rank function {0:D}:", (i + 1)) 
+                rf |> Map.toSeq |> Seq.iter print_rf_per_loc
+                bnds |> Map.toSeq |> Seq.iter print_bound_per_transs
+            List.iteri print_one_scc_rf rfs
+            ()
+        outWriter.WriteLine("Initially, performed program simplifications using lexicographic rank functions:")
+        List.iter print_one_simplification scc_simplification_rfs
+
+
+    //This is rather brittle, as it depends on the formulas we generate in rankfunction.fs for this case...    
+    let print_one_rf_bnd decreasing_formula bound_formula =
+        let rf = 
+            match decreasing_formula with
+            | Formula.Lt(rf_on_new_vars, _) -> rf_on_new_vars
+            | _ -> dieWith "Could not retrieve rank function from internal proof structure."
+        let bound =
+            match bound_formula with
+            | Formula.Ge(_, bnd) -> bnd
+            | _ -> dieWith "Could not retrieve bound for rank function from internal proof structure."
+        outWriter.WriteLine("    - RF {0}, bound {1}", rf.pp, bound.pp)
+
+    if not(Map.isEmpty found_lex_rfs) then
+        let print_lex_rf (cp, (decr_list, _, bnd_list)) =
+            outWriter.WriteLine(" * For cutpoint {0}, used the following rank functions/bounds (in descending priority order):", string cp)
+            List.iter2 print_one_rf_bnd decr_list bnd_list
+        outWriter.WriteLine("Used the following cutpoint-specific lexicographic rank functions:")
+        found_lex_rfs |> Map.toSeq |> Seq.iter print_lex_rf
+
+    if not(Map.isEmpty found_disj_rfs) then
+        let print_disj_rf (cp, rf_bnd_list) =
+            outWriter.WriteLine(" * For cutpoint {0}, used the following rank functions/bounds:", string cp)
+            List.iter (fun (rf_formula, bnd_formula) -> print_one_rf_bnd rf_formula bnd_formula) rf_bnd_list
+        outWriter.WriteLine("Used the following cutpoint-specific disjunctive rank functions:")
+        found_disj_rfs |> Map.toSeq |> Seq.iter print_disj_rf
+
+let output_nonterm_proof ((cp, recurrent_set) : int * Formula.formula) (outWriter : System.IO.TextWriter) =
+    outWriter.WriteLine("Found this recurrent set for cutpoint {0:D}: {1}", cp, recurrent_set.pp)
+
+let output_cex (cex : Counterexample.cex) existential (outWriter : System.IO.TextWriter) =
+    if existential then
+        outWriter.WriteLine("Found existential witness:")
+    else
+        outWriter.WriteLine("Found counterexample:")
+    cex.ToString outWriter
+
+let output_nocex existential (outWriter : System.IO.TextWriter) =
+    if existential then
+        outWriter.WriteLine("No existential witness found, property false!")
+    else
+        outWriter.WriteLine("Property true!")
+
+//Generating precondition using Fourier-Motzkin
+let findPreCond_FM (cex : (int*Programs.command*int) list) =
+    let cex = cex |> List.map (fun (x,y,z) -> (x,(Programs.const_subst y), z))
+    let cex = List.map (fun (x,y,z) -> (x,[y],z)) cex
+
+    // Strip out the SSA indices from an entire formula
+    let strip_ssa f = Formula.subst (fun v -> Term.var (Var.unprime_var v)) f
+
+    //Fourier-Motzkin elimination done here
+    let cex, var_map = Symex.path_to_transitions_and_var_map cex Map.empty
+    //let cex = Symex.transitions_to_formulae cex |> List.filter (fun f -> not(Formula.contains_instr_var f)) |> Formula.conj
+    let cex = Symex.transitions_to_formulae cex |> List.filter (fun f -> not(Formula.contains_instr_var f) && not(Formula.contains_fair_var f)) |> Formula.conj
+    let ts = ref (cex |> SparseLinear.formula_to_linear_terms)
+    for var in var_map.Keys do
+        for i in (Symex.get_var_index Map.empty var)+1..(Symex.get_var_index var_map var) do
+            let var_prime = (Var.prime_var var i)
+            ts := SparseLinear.eliminate_var var_prime !ts
+            ts := SparseLinear.simplify_as_inequalities !ts
+
+    let f =  List.map SparseLinear.linear_term_to_formula !ts |> Formula.conj
+    //This formula has an SSA tag, must strip off before returning
+    //If disjunction, we also must split in order to properly instrument in graph.
+    let f = Formula.negate (strip_ssa f)
+    (f, Formula.polyhedra_dnf f |> Formula.split_disjunction)
+
+//Generating precondition using weakest precondition
+let findPreCond (cex : (int*Programs.command*int) list)=
+    let f = Analysis.weakest_precondition cex
+    let f = Formula.polyhedra_dnf f |> Formula.split_disjunction
+    let f = (f |> List.map(fun x -> SparseLinear.formula_to_linear_terms x))
+    let f = f |> List.map(fun x -> x |> List.map (fun y -> SparseLinear.linear_term_to_formula y) |> Formula.conj) |> Formula.disj
+    let f = Formula.fromZ3 (Z.simplify(Formula.z3 f))
+    (f, Formula.polyhedra_dnf f |> Formula.split_disjunction)
+
+let findCP (p_loops : Map<int, Set<int>>) all_cutpoints (copy_pair : Map<int, int>) pi =
+    let cutp = ref -1
+    let pi_rev = ref (List.rev pi)
+    let loops = Set.ofSeq p_loops.Keys
+    while !cutp = -1 && !pi_rev <> [] do
+        let (_,_,z) = (!pi_rev).Head
+        if List.contains z all_cutpoints || Set.contains z loops && !cutp = -1 then
+            if List.contains z all_cutpoints then
+                cutp := z
+            else
+                if copy_pair.ContainsKey z then
+                    cutp := copy_pair.[z]
+                else
+                    cutp := z
+            pi_rev := []
+        else
+            pi_rev := (!pi_rev).Tail
+
+    let pi_mod = ref pi
+    let copy = ref true
+    while !pi_mod <> [] && !copy do
+        let (x,y,z) = (!pi_mod).Head
+        if z = !cutp then
+            pi_mod := (x,y,z)::!pi_mod
+            copy := false
+        else
+            pi_mod := (!pi_mod).Tail
+    (!cutp, !pi_mod)
+
+let findErrNode p pi =
+    let err_node = ref -1
+    let insr_node = ref -1
+    let pi_rev = ref (List.rev pi)
+    while !err_node = -1 && !pi_rev <> [] do
+        let (x,_,z) = (!pi_rev).Head
+        let label =
+            match Programs.findLabel p z with
+            | Some(nodeLabel) -> if nodeLabel.Contains "start_of_subproperty_node" then true
+                                 else false
+            | None -> false
+        let end_label =
+            match Programs.findLabel p z with
+            | Some(nodeLabel) -> if nodeLabel.Contains "end_of_subproperty_node" then true
+                                 else false
+            | None -> false
+
+        if label then
+           err_node := x
+        else if end_label then
+           insr_node := z
+        pi_rev := (!pi_rev).Tail
+
+    assert(!err_node <> -1)
+    assert(!insr_node <> -1)
+    (!err_node,!insr_node)
+
+let propogate_func p f recur pi cutp existential (loc_to_loopduploc : Map<int,int>) (visited_BU_cp : Map<int, int*int> ref) cps_checked_for_term=
+    let recur, r = match recur with
+                   |Some(x) -> (x,true)
+                   |None -> (Formula.falsec, false)
+
+    let (p_loops, _) = Programs.find_loops p
+    let propertyMap = new ListDictionary<CTL.CTL_Formula, int * Formula.formula>()
+    let elim_node = ref !p.initial
+    let pi_elim = ref pi
+    while !pi_elim <> [] do
+        let (x,_,_) = (!pi_elim).Head
+        if (x = !elim_node && r) || (x = cutp && not(r)) then
+            pi_elim := (!pi_elim).Tail
+        else
+            elim_node := x
+            //We do not want to find a condition for the non-copy of a cp, only the copy cp
+            let(tempfPreCond, _) = findPreCond_FM !pi_elim
+
+            //Perhaps this is the issue, you want to propagate to all cutpoints, not just loops.
+            if p_loops.ContainsKey x || List.contains x cps_checked_for_term then
+                let visited = loc_to_loopduploc.FindWithDefault x x
+                if not((!visited_BU_cp).ContainsKey visited) then
+                    let orig = if p_loops.ContainsKey x then x
+                                //else if (!p.locs).Contains x then x
+                                else loc_to_loopduploc |> Map.findKey(fun _ value -> value = x)
+
+                    if existential && r then
+                         //If recurrent set, then keep as is.
+                        propertyMap.Add(f,(orig,recur))
+                    else if not(existential) && r then
+                        propertyMap.Add(f,(orig,Formula.negate(recur)))
+                    else if existential && not(r) then
+                        propertyMap.Add(f,(orig,Formula.negate(tempfPreCond)))
+                    else
+                        propertyMap.Add(f,(orig,tempfPreCond))
+
+                    if r then
+                        visited_BU_cp := (!visited_BU_cp).Add(visited, (-1,-1))
+            pi_elim := (!pi_elim).Tail
+
+    (visited_BU_cp, propertyMap)
+
+/// Prepare the program for another prover run, slowly enumerating all different pre-conditions
+/// (which are either conjunctive/disjunctive, depending on whether we are doing universal/existential)
+//Note: If a certain PC does not have a pre-condition, it means that there was no CEX, thus it's true.
+let insertForRerun (pars : Parameters.parameters) recurSet existential f final_loc (p : Programs.Program) (loc_to_loopduploc : Map<int,int>) f_contains_AF 
+                     (p_bu_sccs : Map<int,Set<int>>) graph cps_checked_for_term pi (propertyMap: ListDictionary<CTL.CTL_Formula, (int*Formula.formula)>) (visited_BU_cp : Map<int, int*int> ref) (p_final : Programs.Program) =
+    //Store in a slot of the datastructure as the original formula (Versus the disjunction splits)
+    //But first we must find the original cutpoint, versus a copy if it's in AF.
+    let (p_loops, p_sccs) = Programs.find_loops p
+    let stren = ref false
+    let instrument fPreCond preCond cutp err_node end_sub_node (strengthen : bool) =
+        let orig_cp = if loc_to_loopduploc.IsEmpty then cutp
+                        else loc_to_loopduploc |> Map.findKey(fun _ value -> value = cutp)
+        //Now we want to instrument this into our program and re-run this whole process again.
+        //The reason why we create an extra node to instrument in the pre-condition is because
+        //we may need to generate another precondition given that we reached an error from another path
+
+        //If doing existential, we instrument the negation of the precondition, yet store the precondition
+        //in propertyMap. This is due to the fact that a counterexample in A is a witness of E!
+        let mapPreCond = if existential then Formula.negate(fPreCond) else fPreCond
+        if cutp <> -1 then
+            if not(List.contains (orig_cp,mapPreCond) (propertyMap.[f])) then
+                propertyMap.Add(f,(orig_cp,mapPreCond))
+        else
+            if not(List.contains (orig_cp,mapPreCond) (propertyMap.[f])) then
+                propertyMap.Add(f,(err_node,mapPreCond))
+
+        if cutp <> -1 && not((!visited_BU_cp).ContainsKey cutp) then
+            if f_contains_AF then
+                //let preCond_node = Programs.new_node p_final
+                //visited_BU_cp := (!visited_BU_cp).Add(cutp, (preCond_node,cutp))
+                for l in !p_final.active do
+                    let (k,_,k') = (p_final).transitions.[l]
+                    if k' = cutp then
+                        let copiedLoop_node = loc_to_loopduploc |> Map.findKey(fun _ value -> value = k')
+                        if (k = copiedLoop_node) then
+                            visited_BU_cp := (!visited_BU_cp).Add(cutp, (k,cutp))
+
+            //For AG, we have to duplicate the original cp with no property checks in order to allow
+            //other transitions to be explored despite adding in a pre-condition that could falsify the path
+            else
+                assert (Map.isEmpty loc_to_loopduploc)
+                if cutp <> -1 then
+                    let loopnode_to_copiednode = new System.Collections.Generic.Dictionary<int,int>()
+                    for node in p_sccs.[cutp] do
+                        if not (loopnode_to_copiednode.ContainsKey node) then
+                            let copiednode = Programs.new_node p_final
+                            loopnode_to_copiednode.Add(node, copiednode)
+
+                    let get_copy_of_loopnode node =
+                        if loopnode_to_copiednode.ContainsKey node then
+                            loopnode_to_copiednode.[node]
+                        else
+                            node
+
+                    for l in !p_final.active do
+                        let(k, _, k') = p_final.transitions.[l]
+                        //Note: Since we do an AG property check at every node, there is now a lying assumption
+                        //that the cutp only has one outer transition. That outer transition is the property check
+                        //This is because we do the check, then transition to the next state(s).
+                        if k = cutp then
+                        //if k = cutp && not((!visited_BU_cp).ContainsKey cutp) then
+                            visited_BU_cp := (!visited_BU_cp).Add(cutp, (k,k'))
+                            Programs.plain_add_transition p_final k [] (get_copy_of_loopnode k)
+                            Reachability.reset pars graph k
+
+                    let env_var v =  Var.var v
+                    for l in !p.active do
+                        let(k, cmds, k') = p.transitions.[l]
+                        if k' <> cutp || p_sccs.[cutp].Contains k then
+                            if loopnode_to_copiednode.ContainsKey k || loopnode_to_copiednode.ContainsKey k' then
+                                let cmds = cmds |> List.map (function | Programs.Assume(p,f) -> Programs.Assume(p,Formula.alpha env_var f)
+                                                                        | Programs.Assign(p,v,t) -> Programs.Assign(p,env_var v,Term.alpha env_var t))
+                                Programs.plain_add_transition p_final (get_copy_of_loopnode k)
+                                    cmds (get_copy_of_loopnode k')
+                        Reachability.reset pars graph k
+                else visited_BU_cp := (!visited_BU_cp).Add(cutp, (end_sub_node,final_loc))
+
+        let (m, m') = if cutp <> -1 then (!visited_BU_cp).[cutp] else (end_sub_node,final_loc)
+        let insert = ref (-1,-1)
+        for l in !p_final.active do
+            let (k,cmds,k') = p_final.transitions.[l]
+            if  (k = m && k' = m') || (cutp <> err_node && cutp <> -1 && k = end_sub_node && k' = final_loc) then
+            //if (k = m && k' = m') then
+                if not(strengthen) then
+                    preCond |> List.iter (fun x ->  Programs.plain_add_transition p_final k (Programs.assume(x)::cmds) k')
+                    Programs.remove_transition p_final l
+                //If we strengthened, we require the elimination of already existing precondition transitions
+                else
+                    Programs.remove_transition p_final l
+                    insert := (k,k')
+            //Redirect loop to cut-point without assumption: For soundness
+            else if cutp <> -1 && k' = m && (p_bu_sccs.[cutp]).Contains k then
+                Programs.plain_add_transition p_final k cmds m'
+                Programs.remove_transition p_final l
+            Reachability.reset pars graph k
+        if strengthen then
+            if !insert <> (-1,-1) then
+                let (k,k') = !insert
+                preCond |> List.iter (fun x -> Programs.plain_add_transition p_final k (Programs.assume(x)::[]) k')
+                Reachability.reset pars graph k
+
+    //if cutp = -1, then we are checking a node that occurs before checking any cut-points.
+    let(cutp, pi_mod) = findCP p_loops cps_checked_for_term loc_to_loopduploc pi
+    let(err_node, end_sub_node) = findErrNode p_final pi
+    let orig_cp =
+        if f_contains_AF then
+            if p_loops.ContainsKey cutp then cutp
+            else loc_to_loopduploc |> Map.findKey(fun _ value -> value = cutp)
+        else if cutp = -1 then
+            err_node
+        else cutp
+    let (fPreCond, preCond) =
+        match recurSet with
+        |Some(_, (r : Formula.formula)) ->
+            //If we have a recurrent set:
+            Log.log pars <| sprintf "Extracting preconditions from recurrent set %s on cutpoint %i for rerun" (r.pp) cutp
+            //Getting rid of useless instrumented variables
+            let fPreCondNeg = Formula.split_conjunction r |> List.filter (fun f -> not(Formula.contains_instr_var f) && not(Formula.contains_fair_var f))
+                                |> Formula.conj
+
+            let fPreCond = fPreCondNeg |> Formula.negate
+            let preCond =  Formula.polyhedra_dnf fPreCond |> Formula.split_disjunction
+
+            //Now instrument recurrent set and negation of it at the edges going into the loop
+            //This is to reassure that within the loop our recurrent sets are progessing and not repeating
+            for l in !p_final.active do
+                let (k,cmds,k') = p_final.transitions.[l]
+                if k = cutp then
+                    preCond |> List.iter (fun x -> Programs.plain_add_transition p_final k (Programs.assume(x)::cmds) k')
+                    Programs.remove_transition p_final l
+
+            //if propagate then
+                //Now we want to propagate to the outer cutpoint, so we must do some
+                //quantifier elimination.
+            let found = ref false
+            let ends = ref false
+            let node = ref -1
+            let pi_rev = ref (List.rev pi)
+            let pi_elim = ref []
+            while (not(!found && !ends)) && !pi_rev <> [] do
+                let (x,_,z) = (!pi_rev).Head
+                if z = cutp then
+                    if not(!found) then
+                        node := x
+                        pi_rev := (!pi_rev).Tail
+                        found := true
+                    else
+                        pi_rev := (!pi_rev).Tail
+                        let (_, _,c) = (!pi_rev).Head
+                        if c <> cutp then ends := true
+                else
+                    pi_rev := (!pi_rev).Tail
+            pi_elim := (List.rev !pi_rev)@[(!node,Programs.assume(r),-1)]
+
+            let (vis_BU,propogateMap) = propogate_func p f (Some(fPreCondNeg)) !pi_elim cutp existential loc_to_loopduploc visited_BU_cp cps_checked_for_term
+            propertyMap.Union(propogateMap)
+            visited_BU_cp := !vis_BU
+            (fPreCond, preCond)
+
+        | None ->   //***************************************************************
+
+                    let(fPreCond, preCond) =
+                        let (p1,l1) = findPreCond_FM pi_mod
+                        let p_0 = if existential then Formula.negate(p1) else p1
+                        let (_,propogateMap) = propogate_func p f None pi_mod cutp existential loc_to_loopduploc visited_BU_cp cps_checked_for_term
+                        propertyMap.Union(propogateMap)
+                        //Checking for repeated counterexamples/preconditions for strengthening
+                        if List.contains (orig_cp,p_0) (propertyMap.[f]) then
+
+                            let mod_var = pi_mod |> List.map (fun (_,y,_)-> y) |>
+                                            List.choose(fun cmd ->
+                                                        match cmd with
+                                                        | Programs.Assign(_,v,_) -> Some(v)
+                                                        | _ -> None)
+                            let disj_fmla = ref Set.empty
+                            let split_disj = Formula.split_disjunction (Formula.polyhedra_dnf p1)
+
+                            for var in split_disj do
+                                let ts = ref (var |> SparseLinear.formula_to_linear_terms)
+                                for var in mod_var do
+                                        ts := SparseLinear.eliminate_var var !ts
+                                        ts := SparseLinear.simplify_as_inequalities !ts
+                                disj_fmla := Set.add (List.map SparseLinear.linear_term_to_formula !ts |> Formula.conj) !disj_fmla
+                            disj_fmla := Set.remove (Formula.Le(Term.Const(bigint.Zero),Term.Const(bigint.Zero))) !disj_fmla
+
+                            let strength_f = Formula.disj !disj_fmla
+                            let old_list = propertyMap.[f]
+                            propertyMap.Replace f (orig_cp, strength_f)
+                            old_list |> List.filter(fun (x,y) -> not(x = orig_cp && y = p_0))
+                                            |> List.iter(fun (x,y) -> propertyMap.Add(f,(x,y)))
+                            stren := true
+                            (strength_f,List.ofSeq !disj_fmla)
+
+                        else
+                            (p1,l1)
+                    (fPreCond, preCond)
+
+    instrument fPreCond preCond cutp err_node end_sub_node !stren
+
+let find_instrumented_loops (p_loops : Map<int, Set<int>>) p_instrumented (loc_to_loopduploc: Map<int, int>) =
+    let (instrumented_loops, p_instrumented_sccs) = Programs.find_loops p_instrumented
+    let loc_to_loopduploc = loc_to_loopduploc |> Map.filter (fun x y -> p_loops.ContainsKey x)
+    let duplicated_nodes = loc_to_loopduploc |> Map.toList |> List.map(fun (x,y) -> y)
+    let to_add = Set.difference (Set.ofList duplicated_nodes) (Set.ofSeq instrumented_loops.Keys) 
+
+    let regions = Programs.isolated_regions_non_cp p_instrumented to_add
+    let cps_to_loops =
+        seq {
+            for (cp, sccs) in regions do
+                let loop = Set.unionMany sccs
+                yield cp, loop
+        } |> Map.ofSeq
+    let cps_to_sccs =
+        seq {
+            for (cp, sccs) in regions do
+                let loop = sccs |> Seq.filter (fun scc -> scc.Contains cp) |> Set.unionMany
+                yield cp, loop
+        } |> Map.ofSeq
+    
+    let cps_to_loops = Map.fold (fun acc key value -> Map.add key value acc) instrumented_loops cps_to_loops
+    let cps_to_sccs = Map.fold (fun acc key value -> Map.add key value acc) p_instrumented_sccs cps_to_sccs
+
+    (cps_to_loops,cps_to_sccs)
+
+let prover (pars : Parameters.parameters) (p:Programs.Program) (f:CTL.CTL_Formula) (termination_only:bool) precondMap (fairness_constraint : (Formula.formula * Formula.formula) option) existential findPreconds next =
+    Utils.timeout pars.timeout
+
+    //Maybe let's do some AI first:
+    if pars.do_ai_threshold > (!p.active).Count then
+        Log.log pars <| sprintf "Performing Interval-AI ... "
+        pars.did_ai_first <- true
+        do_interval_AI_on_program pars p
+        Log.log pars <| sprintf "done."
+    else
+        pars.did_ai_first <- false
+
+    ///bottomUp: propertyMap represents a map from subformulas to a list the
+    ///second being an array of locations/pre-conditions pairs.
+    let propertyMap = new ListDictionary<CTL.CTL_Formula, int * Formula.formula>()
+    let (p_instrumented, final_loc, error_loc, cp_rf, loc_to_loopduploc) = Instrumentation.mergeProgramAndProperty pars p f termination_only precondMap fairness_constraint findPreconds next
+    let cps_checked_for_term = Seq.toList cp_rf.Keys
+
+    let scc_simplification_rfs = ref []
+    let (p_loops, _) = Programs.find_loops p
+    let (_, p_instrumented_sccs) = find_instrumented_loops p_loops p_instrumented loc_to_loopduploc
+    let(_,connected_scc_cp) = Programs.find_loops p_instrumented
+    //First, try to remove/simplify loops by searching for lexicographic arguments that don't need invariants:
+    let seen_sccs = ref Set.empty
+    for scc in (Map.filter (fun cp _ -> List.contains cp cps_checked_for_term) connected_scc_cp) do
+        let (cp, scc_nodes) = (scc.Key, scc.Value)
+        if not(Set.contains scc_nodes !seen_sccs) then
+            seen_sccs := Set.add scc_nodes !seen_sccs
+            match simplify_scc pars p_instrumented termination_only cp_rf cps_checked_for_term cp scc_nodes with
+            | Some (rfs, removed_transitions) -> 
+                scc_simplification_rfs := (rfs, removed_transitions)::(!scc_simplification_rfs)
+            | None ->
+                ()
+    if pars.print_log then
+        Log.log pars <| (List.map snd !scc_simplification_rfs |> Set.unionMany |> sprintf "Initial lex proof removed transitions %A")
+
+    if pars.dottify_input_pgms then
+        Output.print_dot_program p_instrumented "input__instrumented_cleaned.dot"
+
+    ///holds, for each cutpoint, a list of (the index of) the transitions that are lexicographic checkers
+    let cp_rf_lex = new System.Collections.Generic.Dictionary<int, int list>()
+    for entry in cp_rf do
+        cp_rf_lex.Add(entry.Key,[entry.Value])
+
+    let lex_info = Instrumentation.init_lex_info pars cps_checked_for_term
+
+    //Filters out all transitions not starting in src_loc.
+    let trans_fun (trs : (int * Programs.command list * int) []) (src_loc : int) =
+        List.ofSeq (trs |> Seq.choose (fun (a,b,c) -> if a <> src_loc then None else Some (b,c)))
+
+    //If empty, then property is not AF. In cutpoint_nesting_map we fetch the CP's from the original program. If not
+    //empty, then proving AF. This means that we just need to match up the original cut-points with their loop copies
+    //which are in cp_rf.
+    let f_contains_AF = cps_checked_for_term.Length > 0
+
+    //BottomUp changes the instrumentation, so make a copy for that purpose here, as we do not want the pre-conditions to persist in other runs
+    let p_final = Programs.copy p_instrumented
+    let graph = Reachability.init !p_final.initial error_loc (trans_fun p_final.transitions) (Some (make_prio_map p_final error_loc)) !p_final.abstracted_disjunctions
+    //let p_bu_sccs = snd <| Programs.find_loops p_final
+    let p_bu_sccs = snd <| find_instrumented_loops p_loops p_instrumented loc_to_loopduploc
+    ///////////////////////////////////////////////////////////////////////////
+    /// Main safety loop, instrumenting in termination arguments when needed //
+    ///////////////////////////////////////////////////////////////////////////
+    let finished = ref false
+    let terminating = ref None
+    let unhandled_counterexample = ref None
+    let refine_cnt = ref 0
+    let cex_found = ref false
+    let found_disj_rfs = ref Map.empty
+    let found_lex_rfs = ref Map.empty
+    let recurrent_set = ref None
+    let cex = ref (Counterexample.make None None)
+    let visited_BU_cp = ref Map.empty
+    let outputCexAsDefect cex =
+        if pars.print_log then
+            Counterexample.print_defect pars [cex] "defect.tt"
+            Counterexample.print_program pars [cex] "defect.t2"
+    let noteUnhandledCex cex =
+        outputCexAsDefect cex
+        unhandled_counterexample := Some cex        
+
+    while not !finished && (!terminating).IsNone do
+        match Reachability.reachable pars graph with
+        | None ->
+            if (propertyMap.[f]).IsEmpty && not(existential) then
+                p_loops.Keys |> Seq.iter (fun locs -> propertyMap.Add(f,(locs,Formula.truec)))
+            else if (propertyMap.[f]).IsEmpty && existential then
+                p_loops.Keys |> Seq.iter (fun locs -> propertyMap.Add(f,(locs,Formula.falsec))) 
+            else
+                ()
+            terminating := Some true
+        | Some(pi, disj_refinements) ->
+            refine_cnt := !refine_cnt + 1          
+            cex := (Counterexample.make (Some (List.map (fun (x,y,z) -> (x,[y],z)) pi)) None)
+            outputCexAsDefect !cex
+
+            //Investigate counterexample. Hopefully returns a solution:
+            match Lasso.investigate_cex pars p_final p_instrumented_sccs graph pi !found_disj_rfs !found_lex_rfs lex_info with
+            | (None, _) ->
+                //We hit this case when the counterexample is not due to a cycle (i.e., we
+                //investigated the counterexample, but it wasn't a lasso at all, but just a
+                //straight-line path to the error loc)
+                //dieWith "Obtained counterexample to termination without a cycle!"
+                if findPreconds then
+                     insertForRerun pars None existential f final_loc p loc_to_loopduploc f_contains_AF p_bu_sccs graph cps_checked_for_term pi propertyMap visited_BU_cp p_final
+                else
+                    cex_found := true
+                    finished := true
+
+            /////////// Disjunctive (transition invariant) argument:
+            | (Some(Lasso.Disj_WF(cp, rf, bnd)),_) ->
+                Instrumentation.instrument_disj_RF pars cp rf bnd found_disj_rfs cp_rf p_final graph
+
+            /////////// Lexicographic termination argument:
+            | (Some(Lasso.Lex_WF(cp, decr_list, not_incr_list, bnd_list)),_) ->
+                Instrumentation.instrument_lex_RF pars cp decr_list not_incr_list bnd_list found_lex_rfs cp_rf_lex p_final graph lex_info
+
+            /////////// Lexicographic polyranking termination argument:
+            | (Some(Lasso.Poly_WF(poly_checkers)),cp) ->
+                Instrumentation.instrument_poly_RF pars cp poly_checkers cp_rf_lex p_final graph
+
+            /////////// Program simplification:
+            | (Some(Lasso.Transition_Removal(trans_to_remove)), _) ->
+                //Remove the transitions from the program, remove them from the reachability graph:
+                for trans_idx in trans_to_remove do
+                    let (k,cmds,k') = p_final.transitions.[trans_idx]
+                    Programs.remove_transition p_final trans_idx
+                    Reachability.delete_program_transition graph (k,cmds,k')
+                    Reachability.reset pars graph k'
+
+            /////////// Counterexample for which we couldn't find a program refinement:
+            | (Some(Lasso.CEX(cex)), failure_cp) ->
+                Log.log pars <| sprintf "Could not find termination argument for counterexample on cutpoint %i" failure_cp
+                // First option: This was due to our lazy treatment of disjunctions. Refine the problematic disjunctions, try again:
+                if List.length disj_refinements > 0 then
+                    Log.log pars <| sprintf "Refining abstracted %i disjunctions." (List.length disj_refinements)
+                    for disj_refinement in disj_refinements do
+                        disj_refinement () //This changes the state of the underlying reachability graph
+                else
+                    //If we're doing lexicographic method, try finding a recurrent set at this point (before trying anything else)
+                    let attempting_lex = ((!lex_info.cp_attempt_lex).[failure_cp])
+                    if attempting_lex && pars.prove_nonterm then
+                        match RecurrentSets.synthesize pars (if termination_only then cex.stem.Value else []) cex.cycle.Value termination_only with
+                        | Some set -> 
+                            terminating := Some false
+                            recurrent_set := Some (failure_cp, set)
+                        | None   -> ()
+
+                    //if we found a recurrent set, exit
+                    if (!terminating).IsSome then
+                        noteUnhandledCex cex
+                    else
+                        //We might haven chosen the wrong order of lexicographic RFs. Try backtracking to another option:
+                        let exist_past_lex = (Lasso.exist_past_lex_options failure_cp lex_info)
+                        if attempting_lex && exist_past_lex then
+                            Log.log pars "Trying to backtrack to other order for lexicographic RF."
+                            let (decr_list,not_incr_list,bnd_list) = Instrumentation.switch_to_past_lex_RF pars lex_info failure_cp
+                            Instrumentation.instrument_lex_RF pars failure_cp decr_list not_incr_list bnd_list found_lex_rfs cp_rf_lex p_final graph lex_info
+                        else
+                            //If we are trying lexicographic termination arguments, try switching to lexicographic polyranking arguments:
+                            let already_polyrank = (!lex_info.cp_polyrank).[failure_cp]
+                            if pars.polyrank && not(already_polyrank) && attempting_lex then
+                                Log.log pars "Switching to polyrank."
+                                Instrumentation.switch_to_polyrank pars lex_info failure_cp cp_rf_lex p_final graph
+                            else
+                                //Try the "unrolling" technique
+                                if attempting_lex && pars.unrolling && Instrumentation.can_unroll pars lex_info failure_cp then
+                                    Log.log pars "Trying the unrolling technique."
+                                    Instrumentation.do_unrolling pars lex_info failure_cp cp_rf_lex p_final graph termination_only
+                                else
+                                    //Try the "detect initial condition" technique
+                                    let already_doing_init_cond = ((!lex_info.cp_init_cond).[failure_cp])
+                                    if pars.init_cond && attempting_lex && not(already_doing_init_cond) && not(pars.polyrank) then
+                                        Log.log pars "Trying initial condition detection."
+                                        Instrumentation.do_init_cond pars lex_info failure_cp p_final cp_rf_lex graph
+
+                                    // That's it, no tricks left. Return the counterexample and give up
+                                    else
+                                        Log.log pars "Giving up."
+                                        noteUnhandledCex cex
+                                        cex_found := true
+
+                                        //If we are doing lexicographic proving, we already tried nonterm further up:
+                                        if not(attempting_lex) && (!terminating).IsNone && pars.prove_nonterm && ((!unhandled_counterexample).IsSome) then
+                                            match RecurrentSets.synthesize pars (if termination_only then cex.stem.Value else []) cex.cycle.Value termination_only with
+                                            | Some set -> 
+                                                terminating := Some false
+                                                recurrent_set := Some (failure_cp, set)
+                                            | None   -> ()
+
+                                        finished := true
+
+                    if (!recurrent_set).IsSome then
+                        cex_found := true
+
+                    if findPreconds then
+                        //Some true = successful termination proof
+                        //Some false = successful nontermination proof (RS in !recurrent_set)
+                        //None = Giving up
+                        if !terminating = Some false then
+                            finished := false
+                            terminating := None
+                            insertForRerun pars !recurrent_set existential f final_loc p loc_to_loopduploc f_contains_AF p_bu_sccs graph cps_checked_for_term pi propertyMap visited_BU_cp p_final
+                        else if !terminating = None && !finished = true then
+                            //Giving up, if no lex/recurrent set found, then false and entail giving up.
+                            //TODO: Exit recursive bottomUp all together, as we cannot proceed with verification
+                            //if we have reached this point. 
+                            raise (System.ArgumentException("Cannot synthesize preconditions due to a failure in either lexicographic function or recurrent set generation!"))
+
+                                    
+        Utils.run_clear()
+    done
+
+    Utils.reset_timeout()
+
+
+    let return_option =
+        if termination_only then
+            match !terminating with
+            | Some true -> 
+                Stats.inc_stat "termination - yes"
+                Some (true, output_term_proof !scc_simplification_rfs !found_lex_rfs !found_disj_rfs)
+            | Some false ->
+                if not(!p_final.incomplete_abstraction) then
+                    assert (!unhandled_counterexample <> None)
+                    Stats.inc_stat "termination - no"
+                    Some (false, output_nonterm_proof (!recurrent_set).Value)
+                else
+                    Stats.inc_stat "termination - don't know"
+                    None
+            | None ->
+                Stats.inc_stat "termination - don't know"
+                None
+        else
+            if !cex_found && not(existential) then 
+                Some (false, output_cex !cex existential)
+            else if !cex_found && existential then
+                Some (true, output_cex !cex existential)
+            else if not(!cex_found) && not(existential) then
+                Some (true, output_nocex existential)
+            else 
+                Some (false, output_nocex existential)
+
+    (return_option, propertyMap)
+
+///Takes a loc->formula list as second arg, groups the formulas by loc and connects them using the first argument
+let fold_by_loc collector l =
+    let preCond_map = new System.Collections.Generic.Dictionary<int, Formula.formula>()
+    l |> List.iter(fun (x,y) -> if preCond_map.ContainsKey x then
+                                    preCond_map.[x] <- collector (preCond_map.[x], y)
+                                else
+                                    preCond_map.Add (x,y))
+    preCond_map
+
+let propagate_nodes (p : Programs.Program) f (propertyMap : ListDictionary<CTL.CTL_Formula, int * Formula.formula>) =
+    //Propagate to non-cutpoints if those have not been reached yet.
+    let locs = !p.locs
+    let formula_list = propertyMap.[f]
+    let preCond_map = fold_by_loc Formula.And formula_list
+    for n in locs do
+        if not(preCond_map.ContainsKey n) then
+            propertyMap.Add(f,(n ,Formula.truec))
+
+let nested_X f f_opt (p : Programs.Program) x_formula (props : ListDictionary<CTL.CTL_Formula, int * Formula.formula>) (fairness_constraint : (Formula.formula*Formula.formula) option) =
+    let (p_loops, _) = Programs.find_loops p
+    let (orig_f,f) =
+        match f_opt with
+        |Some(sub_f) -> (f,sub_f)
+        |None -> (f,f)    
+    let propertyMap = new ListDictionary<CTL.CTL_Formula, int * Formula.formula>()
+    let prevMap = new System.Collections.Generic.Dictionary<int, List<int>>()
+    for n in !p.active do
+        let (k,_,k') = p.transitions.[n]
+        if not(p_loops.ContainsKey k' && (p_loops.[k'].Contains k)) then              
+            if prevMap.ContainsKey k' then
+               prevMap.[k'] <- k::prevMap.[k'] 
+            else
+               prevMap.Add(k', [k])
+        
+        else if p_loops.ContainsKey k' then
+            if prevMap.ContainsKey k' then
+               prevMap.[k'] <- k'::prevMap.[k'] 
+            else
+               prevMap.Add(k', [k']) 
+    let formula_list = props.[f]
+    let map_by_loc = if x_formula = 1 then 
+                        fold_by_loc Formula.Or formula_list
+                     else
+                        fold_by_loc Formula.And formula_list
+    map_by_loc.Remove(!p.initial) |> ignore
+
+    let cmd index_formula = 
+        match fairness_constraint with
+        |Some _ -> 
+            if x_formula = 1 then
+                Formula.And(index_formula,Formula.Eq(Term.Var(Formula.fair_term_var),Term.Const(bigint.Zero)))
+            else
+                Formula.Or(index_formula,Formula.Eq(Term.Var(Formula.fair_term_var),Term.Const(bigint.One)))    
+        |None -> index_formula
+
+    map_by_loc.Keys |> Set.ofSeq |>
+        Set.iter(fun x -> let prev_states = prevMap.[x]
+                          prev_states |> List.filter (fun x -> x <> !p.initial)|>
+                          List.iter(fun y -> propertyMap.Add(orig_f,(y, (cmd map_by_loc.[x]) ))))                
+
+    propertyMap 
+
+let set_Rest (props : ListDictionary<CTL.CTL_Formula, int * Formula.formula>) locs formula deflt =
+    let X_loc = fold_by_loc Formula.And props.[formula]
+    let remaining_loc = Set.difference (locs) (Set.ofSeq (X_loc.Keys))
+    remaining_loc |> Set.iter(fun x -> props.Add(formula,(x,deflt)))
+
+/// Proves a CTL property, innermost formulas first, using preconditions.
+/// The parameter propertyMap represents a list with the first element being the nested CTL property
+/// and the second being a seq of locations/pre-conditions pairs.
+/// Note that this map is mutated throughout the proof process.
+let rec bottomUp (pars : Parameters.parameters) (p:Programs.Program) (f:CTL.CTL_Formula) (termination_only:bool) nest_level fairness_constraint (propertyMap : ListDictionary<CTL.CTL_Formula, (int*Formula.formula)>)=
+    let ret_value = ref None
+
+    //Recurse through the formula, try finding preconditions for each (loc, subformula) pair:
+    match f with        
+    | CTL.EG e
+    | CTL.EF e ->
+        //First get subresults                 
+        if nest_level >= 0 then
+            bottomUp pars p e termination_only (nest_level + 1) fairness_constraint propertyMap |> ignore
+        //If we are in the outermost case, check if the precondition holds for the initial state, return that:
+        if nest_level = 0 || nest_level = -1 then
+            let ret = fst <| prover pars p f termination_only propertyMap fairness_constraint true false false
+            ret_value := ret  
+        //Otherwise, check the formula and push the inferred loc/precondition data for the subproperty into our propertyMap
+        //as disjunction (because we are proving existentials, these correspond to witnesses to the property)
+        else           
+            match e with
+            | CTL.AX _ ->        
+                let props = snd <| prover pars p f termination_only propertyMap fairness_constraint true true false             
+                set_Rest props !p.locs f Formula.falsec 
+                propertyMap.Union(nested_X f (Some(f)) p 1 props fairness_constraint)
+            | CTL.EX _ ->
+                let props = snd <| prover pars p f termination_only propertyMap fairness_constraint true true false
+                set_Rest props !p.locs f Formula.falsec
+                propertyMap.Union(nested_X f (Some(f)) p 1 props fairness_constraint)
+            | _ ->
+                let props = snd <| prover pars p f termination_only propertyMap fairness_constraint true true false
+                let preCond_map = fold_by_loc Formula.Or props.[f]
+                preCond_map |> Seq.iter(fun x -> propertyMap.Add(f,(x.Key,x.Value)))
+
+    | CTL.EX e ->
+        if nest_level >= 0 then
+            bottomUp pars p e termination_only (nest_level + 1) fairness_constraint propertyMap |> ignore
+        //If we are in the outermost case, check if the precondition holds for the initial state, return that:
+        if nest_level = 0 || nest_level = -1 then
+            let ret = fst <| prover pars p f termination_only propertyMap fairness_constraint true false true
+            ret_value := ret  
+        //Otherwise, check the formula and push the inferred loc/precondition data into our propertyMap (as implicit conjunction)
+        else                  
+            let Props = snd <| prover pars p (CTL.EF(e)) termination_only propertyMap fairness_constraint true true true
+            set_Rest Props !p.locs (CTL.EF(e)) Formula.falsec
+            let preCond_map = nested_X f (Some(CTL.EF(e))) p 1 Props fairness_constraint
+            let x_formulae = fold_by_loc Formula.Or preCond_map.[f]
+            x_formulae |> Seq.iter(fun x -> propertyMap.Add(f,(x.Key,x.Value)))
+ 
+    | CTL.AX e ->
+        if nest_level >= 0 then
+            bottomUp pars p e termination_only (nest_level + 1) fairness_constraint propertyMap |> ignore
+        //If we are in the outermost case, check if the precondition holds for the initial state, return that:
+        if nest_level = 0 || nest_level = -1 then
+            let ret = fst <| prover pars p f termination_only propertyMap fairness_constraint false false true
+            ret_value := ret  
+        //Otherwise, check the formula and push the inferred loc/precondition data into our propertyMap (as implicit conjunction)    
+        else  
+            let Props = snd <| prover pars p (CTL.AG(e)) termination_only propertyMap fairness_constraint false true true
+            set_Rest Props !p.locs (CTL.AG(e)) Formula.truec
+            let preCond_map =  nested_X f (Some(CTL.AG(e))) p 2 Props fairness_constraint           
+            let x_formulae = fold_by_loc Formula.And preCond_map.[f]
+            x_formulae |> Seq.iter(fun x -> propertyMap.Add(f,(x.Key,x.Value)))
+            propertyMap.Union(preCond_map)
+ 
+    | CTL.AG e
+    | CTL.AF e ->   
+        //First get subresults
+        if nest_level >= 0 then
+            bottomUp pars p e termination_only (nest_level + 1) fairness_constraint propertyMap |> ignore               
+        //If we are in the outermost case, check if the precondition holds for the initial state, return that:
+        if nest_level = 0 || nest_level = -1 then
+            let ret = fst <| prover pars p f termination_only propertyMap fairness_constraint false false false
+            ret_value := ret  
+        //Otherwise, check the formula and push the inferred loc/precondition data into our propertyMap (as implicit conjunction)
+        else
+            match e with
+            | CTL.AX _ ->               
+                let Props = snd <| prover pars p f termination_only propertyMap fairness_constraint false true false             
+                set_Rest Props !p.locs f Formula.truec 
+                propertyMap.Union(nested_X f (Some(f)) p 2 Props fairness_constraint)
+            | CTL.EX _ ->
+                let Props = snd <| prover pars p f termination_only propertyMap fairness_constraint false true false
+                set_Rest Props !p.locs f Formula.truec
+                propertyMap.Union(nested_X f (Some(f)) p 2 Props fairness_constraint)
+            | _ ->
+                let Props = snd <| prover pars p f termination_only propertyMap fairness_constraint false true false
+                propertyMap.Union(Props)
+                                                                                                                                 
+    | CTL.AW(e1, e2) -> 
+        //First get subresults for the subformulae
+        if nest_level >= 0 then
+            bottomUp pars p e1 termination_only (nest_level+1) fairness_constraint propertyMap |> ignore
+            bottomUp pars p e2 termination_only (nest_level+1) fairness_constraint propertyMap |> ignore
+            //Propagate knowledge for non-atomic formulae
+            if not(e1.isAtomic) && e2.isAtomic then
+                propagate_nodes p e1 propertyMap
+            else if e1.isAtomic && not(e2.isAtomic) then
+                propagate_nodes p e2 propertyMap
+  
+        //If Operator is not nested within another temporal property, then check at the initial state
+        if nest_level = 0 || nest_level = -1 then
+            let ret = fst <| prover pars p f termination_only propertyMap fairness_constraint false false false
+            ret_value := ret  
+        //Otherwise, check the formula and push the inferred loc/precondition data into our propertyMap (as implicit conjunction)
+        else
+            let Props = snd <| prover pars p f termination_only propertyMap fairness_constraint false true false
+            propertyMap.Union(Props)
+    | CTL.CTL_And(e1,e2)                     
+    | CTL.CTL_Or(e1,e2)  -> 
+        //First get subresults for the subformulae
+        if nest_level >= 0 then
+            bottomUp pars p e1 termination_only (nest_level+1) fairness_constraint propertyMap |> ignore
+            bottomUp pars p e2 termination_only (nest_level+1) fairness_constraint propertyMap |> ignore
+
+        //Propagate knowledge for non-atomic formulae
+        if not(e1.isAtomic) && e2.isAtomic then
+            propagate_nodes p e1 propertyMap
+        else if e1.isAtomic && not(e2.isAtomic) then
+            propagate_nodes p e2 propertyMap
+        else
+            if nest_level = 0 || nest_level = -1 then
+                propagate_nodes p e1 propertyMap
+                propagate_nodes p e2 propertyMap
+
+        let preCond_map1 = match e1 with
+                           |CTL.EF _ |CTL.EG _ |CTL.EU _ |CTL.EX _ 
+                           |CTL.CTL_Or _-> fold_by_loc Formula.Or propertyMap.[e1]
+                           |_ -> fold_by_loc Formula.And propertyMap.[e1]
+        let preCond_map2 = match e2 with
+                           |CTL.EF _ |CTL.EG _ |CTL.EU _ |CTL.EX _ 
+                           |CTL.CTL_Or _ ->fold_by_loc Formula.Or propertyMap.[e2]
+                           |_ -> fold_by_loc Formula.And propertyMap.[e2]  
+
+        for entry in preCond_map1 do
+           if preCond_map2.ContainsKey entry.Key then
+               let precondTuple = (entry.Value, preCond_map2.[entry.Key])
+               match f with
+               | CTL.CTL_And _ -> propertyMap.Add (f, (entry.Key, (Formula.And precondTuple)))                       
+               | CTL.CTL_Or _ -> propertyMap.Add (f, (entry.Key, (Formula.Or precondTuple)))   
+               | _ -> failwith "Failure when doing &&/||"
+        //If Operator is not nested within another temporal property, then check at the initial state
+        if nest_level = 0 || nest_level = -1 then
+           let ret = fst <| prover pars p f termination_only propertyMap fairness_constraint false false false
+           ret_value := ret
+ 
+
+    | CTL.Atom a ->  
+        //We've hit bottom, so now to prove the next outer temporal property
+        //instrumenting in the atomic predicate versus preconditions at each
+        //cutpoint.
+        //If only one temporal property, then must check at every location
+        if nest_level = 1 then
+            for k in Programs.get_current_locations p do
+                propertyMap.Add(f,(k,a))
+        else
+            //let scc_locs = p_sccs.Items |> Seq.collect snd |> Set.ofSeq
+            //scc_locs |> Set.iter (fun loc -> propertyMap.Add(f, (loc, a)))
+            //*****//
+            !p.locs |> Set.iter(fun loc -> propertyMap.Add(f, (loc, a))) 
+    | CTL.EU _ ->
+        raise (new System.NotImplementedException "EU constraints not yet implemented")
+
+    !ret_value
+
+let make_program_infinite (p : Programs.Program) =
+    let (p_loops, p_sccs) = Programs.find_loops p
+    let visited = ref Set.empty
+    let infinite_loop = Programs.map p "INF_Loop"
+    let inf_trans = Programs.map p "INF_trans"
+
+    //Creating self-loop
+    Programs.plain_add_transition p infinite_loop [Programs.assign Formula.fair_term_var (Term.Const(bigint.One))] inf_trans
+    Programs.plain_add_transition p inf_trans [] infinite_loop
+
+    //Find dead end locations
+    let dead_ends = ref !p.locs
+    for n in !p.active do
+       let (k,_,_) = p.transitions.[n]
+       if Set.contains k !dead_ends then
+           dead_ends := Set.remove k !dead_ends
+
+    for n in !p.active do
+        let (k,c,k') = p.transitions.[n]
+        if k = !p.initial then
+            p.transitions.[n] <- (k,c@ [Programs.assign Formula.fair_term_var (Term.Const(bigint.Zero))],k')
+        else if (p_loops.ContainsKey k') && not(Set.contains k' !visited) then
+            visited := Set.add k' !visited
+            //Want to make sure that it's not a nested loop.
+            let inner_loop = p_sccs.Items |> Seq.exists (fun (cp, locs) -> (k' <> cp && Set.contains k' locs))
+            if not(inner_loop) then
+                let intersect = Set.difference p_loops.[k'] p_sccs.[k']
+                //If empty, then there are no outgoing edges from the loop
+                //We thus add our own so we can create a non-terminating program
+                if intersect.IsEmpty then
+                    //Negate the loop guard to generate an outgoing edge
+                    //This is done by finding all the edges going into the loop
+                    let trans_visited = ref Set.empty
+                    let trans_commands = ref List.Empty
+                    for l in !p.active do
+                        let (m,c,m') = p.transitions.[l]
+                        if (m = k') && not(Set.contains m' !trans_visited) then
+                            trans_visited := Set.add m' !trans_visited
+                            let f = c |> List.map(function | (Programs.Assume(_,f)) -> f
+                                                           | _ -> Formula.truec )
+                            let f_conj = Formula.conj f
+                            trans_commands := [f_conj] @ !trans_commands
+                    let neg_commands = !trans_commands |> List.map(fun x -> Formula.negate(x)) |> Formula.conj
+                    let disj_commands = Formula.polyhedra_dnf neg_commands |> Formula.split_disjunction
+                    for i in disj_commands do
+                        Programs.plain_add_transition p k' [Programs.assume i] infinite_loop
+        if Set.contains k' !dead_ends then
+            Programs.plain_add_transition p k' [Programs.assume (Formula.truec)] infinite_loop
+
+let rec nTerm f =
+    match f with
+    | CTL.Atom a -> CTL.Atom a
+    | CTL.CTL_And(e1,e2) ->  CTL.CTL_And(nTerm e1, nTerm e2)
+    | CTL.CTL_Or(e1,e2)  ->  CTL.CTL_Or(nTerm e1, nTerm e2)
+    //Revise X and W to also have nontermination and termination
+    | CTL.EX e -> CTL.EX(CTL.CTL_And(nTerm e,CTL.Atom(Formula.Eq(Term.Var(Formula.fair_term_var),Term.Const(bigint.Zero)))))
+    | CTL.AX e -> CTL.AX(CTL.CTL_Or(nTerm e,CTL.Atom(Formula.Eq(Term.Var(Formula.fair_term_var),Term.Const(bigint.One)))))     
+    | CTL.EG e -> CTL.EG(CTL.CTL_And(nTerm e, CTL.EG(CTL.Atom(Formula.truec))))
+    | CTL.EF e -> CTL.EF(CTL.CTL_And(nTerm e, CTL.EG(CTL.Atom(Formula.truec)))) 
+    | CTL.AG e -> CTL.AG(CTL.CTL_Or(nTerm e, CTL.AF(CTL.Atom(Formula.falsec))))
+    | CTL.AF e -> CTL.AF(CTL.CTL_Or(nTerm e, CTL.AF(CTL.Atom(Formula.falsec))))
+    | CTL.AW(e1,e2) -> CTL.AW(nTerm e1, (CTL.CTL_Or(nTerm e2, CTL.AF(CTL.Atom(Formula.falsec)))))
+    | CTL.EU _ -> raise (new System.NotImplementedException "EU constraints not yet implemented")
+    
+let bottomUpProver (pars : Parameters.parameters) (p:Programs.Program) (f:CTL.CTL_Formula) (termination_only:bool) (fairness_constraint : (Formula.formula * Formula.formula) option) =
+    Utils.timeout pars.timeout
+
+    //Under CTL semantics, it is assumed that all paths are infinite. We thus add infinite loops to any terminating paths unless we are explicitly proving termination.
+    //For example, we would be proving AF x instead of AF x || termination, which is what is proved if the path is not infinite.
+    //All terminating states are marked by fair_term_var. This variable is then used by both AX/EX and later fairness, as an AX property holds if the next state is terminating, while an EX
+    //property does not.
+    //When proving Fair + CTL, we do not need to prove properties pertaining terminating paths, thus fair_term_var is utilized here as well.
+    if not(termination_only) then make_program_infinite p
+
+    if fairness_constraint.IsSome then
+        p.vars := Set.add (Formula.fair_proph_var) !p.vars
+        p.vars := Set.add (Formula.fair_proph_old_var) !p.vars
+        p.vars := Set.add (Formula.fair_term_var) !p.vars
+
+    //Termination proving obviously doesn't work as normal then, so instead check __fair_TERM == 1 and turn off termination trickery.
+    let (f,termination_only) = if termination_only && fairness_constraint.IsSome then
+                                    (CTL.AF(CTL.Atom((Formula.Eq(Term.Var(Formula.fair_term_var),Term.Const(bigint.One))))),false)
+                               else if not(termination_only) && fairness_constraint.IsSome then
+                                    (nTerm f, false)
+                               else
+                                    (f,termination_only)
+
+    let propertyMap = ListDictionary<CTL.CTL_Formula, int * Formula.formula>()
+    let ret_value = 
+        try
+            bottomUp pars p f termination_only 0 fairness_constraint propertyMap
+        with
+        | :? System.ArgumentException as ex -> 
+            printfn "Exception! %s " (ex.Message)
+            None
+
+    Utils.reset_timeout()
+
+    //Fix up return value to also print something proof-like for CTL things:
+    if ret_value.IsSome && not(termination_only) then
+        let (propertyValidity, proof_printer) = ret_value.Value
+        let ext_proof_printer (outWriter : System.IO.TextWriter) =
+            proof_printer outWriter
+            outWriter.WriteLine("Preconditions generated / checked during the proof:")
+            for (subFormula, preconditions) in propertyMap do
+                outWriter.WriteLine(" - Preconditions for subformula {0}:", subFormula.pp)
+                for (loc, precondition) in preconditions |> List.sortBy fst do
+                    outWriter.WriteLine("    at loc. {0:D}{1}: {2}", loc, (if Map.containsKey loc !p.nodeToLabels then " (label " + (!p.nodeToLabels).[loc] + ")" else ""), precondition.pp)
+        Some (propertyValidity, ext_proof_printer)
+    else
+        ret_value
 
 (*
 ****************************************************************************************
@@ -1769,7 +1178,6 @@
 *****************************************************************************************
 *)
 let convert_star_CTL (f:CTL.CTLStar_Formula) (e_sub1:CTL.CTL_Formula option) e_sub2 : CTL.CTL_Formula = 
-
     let retrieve_formula e_sub = 
         match e_sub with
         |Some(a) -> a
@@ -1831,7 +1239,7 @@
     
     propertyMap_temp
     
-let rec starBottomUp (p:Programs.Program) (p_dtmz:Programs.Program) nest_level propertyMap (f:CTL.CTLStar_Formula) (termination_only:bool) is_ltl  =
+let rec starBottomUp (pars : Parameters.parameters) (p:Programs.Program) (p_dtmz:Programs.Program) nest_level propertyMap (f:CTL.CTLStar_Formula) (termination_only:bool) is_ltl  =
     //You'll notice that the syntax for CTL* is disconnected from the original CTL implementation. Below however,
     //I parse the CTL* syntax and call on the CTL implementation. The same thing is done for LTL with the "morally equivalent"
     //property in CTL.
@@ -1841,14 +1249,14 @@
                     let(e_sub1,e_sub2) =
                         match e with
                         | CTL.Path_Formula.F e2 | CTL.Path_Formula.G e2  
-                        | CTL.Path_Formula.X e2-> (snd <|starBottomUp p p_dtmz (nest_level - 1) propertyMap e2 termination_only is_ltl, None)
-                        | CTL.Path_Formula.W (e2,e3) -> (snd <|starBottomUp p p_dtmz (nest_level - 1) propertyMap e2 termination_only is_ltl,
-                                                            snd <|starBottomUp p p_dtmz (nest_level - 1) propertyMap e3 termination_only is_ltl)                       
+                        | CTL.Path_Formula.X e2-> (snd <|starBottomUp pars p p_dtmz (nest_level - 1) propertyMap e2 termination_only is_ltl, None)
+                        | CTL.Path_Formula.W (e2,e3) -> (snd <|starBottomUp pars p p_dtmz (nest_level - 1) propertyMap e2 termination_only is_ltl,
+                                                            snd <|starBottomUp pars p p_dtmz (nest_level - 1) propertyMap e3 termination_only is_ltl)                       
                     //Call LTL to CTL formula conversaion
                     let new_F : CTL.CTL_Formula = convert_star_CTL f e_sub1 e_sub2
                     //Then call CTL bottom up on it with determinized program
 
-                    let ret_value = bottomUp p_dtmz new_F termination_only nest_level None propertyMap          
+                    let ret_value = bottomUp pars p_dtmz new_F termination_only nest_level None propertyMap          
                     (ret_value,Some(new_F))          
                     //Return propertyMap                    
     | CTL.State e ->                       
@@ -1859,38 +1267,38 @@
                                        //such as AF AG, etc. 
                                        match e1 with
                                        | CTL.Path_Formula.F e2 | CTL.Path_Formula.G e2 
-                                       | CTL.Path_Formula.X e2 -> (snd<|starBottomUp p p_dtmz (nest_level - 1) propertyMap e2 termination_only is_ltl, None)
-                                       | CTL.Path_Formula.W (e2,e3) -> (snd<|starBottomUp p p_dtmz (nest_level - 1) propertyMap e2 termination_only is_ltl,
-                                                                            snd<|starBottomUp p p_dtmz (nest_level - 1) propertyMap e2 termination_only is_ltl)
+                                       | CTL.Path_Formula.X e2 -> (snd<|starBottomUp pars p p_dtmz (nest_level - 1) propertyMap e2 termination_only is_ltl, None)
+                                       | CTL.Path_Formula.W (e2,e3) -> (snd<|starBottomUp pars p p_dtmz (nest_level - 1) propertyMap e2 termination_only is_ltl,
+                                                                            snd<|starBottomUp pars p p_dtmz (nest_level - 1) propertyMap e2 termination_only is_ltl)
                                    let new_F = convert_star_CTL f e_sub1 e_sub2       
                                    let ret_value = 
                                         if (!is_ltl) then
                                             is_ltl := false
-                                            let ret = bottomUp p_dtmz new_F termination_only nest_level None propertyMap
+                                            let ret = bottomUp pars p_dtmz new_F termination_only nest_level None propertyMap
                                             propertyMap.Remove(new_F)|> ignore
                                             propertyMap.Union(quantify_proph_var e new_F propertyMap)
                                             ret
                                         else
-                                             bottomUp p new_F termination_only nest_level None propertyMap
+                                             bottomUp pars p new_F termination_only nest_level None propertyMap
                                    (ret_value,Some(new_F))
 
                      | CTL.And (e1,e2) 
-                     | CTL.Or (e1,e2) ->  let e_sub1 = snd<|starBottomUp p p_dtmz (nest_level - 1) propertyMap e1 termination_only is_ltl
-                                          let e_sub2 = snd <|starBottomUp p p_dtmz (nest_level - 1) propertyMap e2 termination_only is_ltl
+                     | CTL.Or (e1,e2) ->  let e_sub1 = snd<|starBottomUp pars p p_dtmz (nest_level - 1) propertyMap e1 termination_only is_ltl
+                                          let e_sub2 = snd <|starBottomUp pars p p_dtmz (nest_level - 1) propertyMap e2 termination_only is_ltl
                                           let new_F = convert_star_CTL f e_sub1 e_sub2
                                           let ret_value = 
                                             if (!is_ltl) then
-                                                bottomUp p_dtmz new_F termination_only nest_level None propertyMap
+                                                bottomUp pars p_dtmz new_F termination_only nest_level None propertyMap
                                             else 
-                                                bottomUp p new_F termination_only nest_level None propertyMap
+                                                bottomUp pars p new_F termination_only nest_level None propertyMap
                                           (ret_value,Some(new_F))
                                           
                      | CTL.Atm a-> let new_F = convert_star_CTL f None None
-                                   let ret_value = bottomUp p new_F termination_only nest_level None propertyMap
+                                   let ret_value = bottomUp pars p new_F termination_only nest_level None propertyMap
                                    (ret_value,Some(new_F))
                      
 
-let CTLStar_Prover (p:Programs.Program) (f:CTL.CTLStar_Formula) (termination_only:bool) =             
+let CTLStar_Prover (pars : Parameters.parameters) (p:Programs.Program) (f:CTL.CTLStar_Formula) (termination_only:bool) =             
     //Now collect all branching points, with the initial node being a and branching nodes being
     //b and ~b. That is, we are looking for branching points such as a &&b
     // and a && ~b. We then add prophecy variables to partially determinize the program, and carry
@@ -1934,13 +1342,13 @@
             assert(nodes_count.[n].Length = 2)
             proph_map := (!proph_map).Add(n,(set [(nodes_count.[n]).[0]],set [(nodes_count.[n]).[1]]))
         //Adding the prophecy variable for branching point n.
-        p_det.vars := Set.add ((Formula.proph_var_det) ^ n.ToString()) !p_det.vars
+        p_det.vars := Set.add ((Formula.proph_var_det) + n.ToString()) !p_det.vars
     //Now we determinize the program using the prophecy predicates in proph_map 
     for n in !p_det.active do 
         let (k,c,k') = p_det.transitions.[n]  
         if (!proph_map).ContainsKey k then
             let (sccnode,outnode) = (!proph_map).[k]
-            let proph_var : Var.var = (Formula.proph_var_det) ^ k.ToString()
+            let proph_var : Var.var = (Formula.proph_var_det) + k.ToString()
             let same_loc = (Set.difference sccnode outnode).IsEmpty
             if Set.contains k' sccnode then
                 let cmd = [Programs.assume (Formula.Gt(Term.Var(proph_var),Term.Const(bigint.Zero)));
@@ -1967,11 +1375,10 @@
     let is_ltl = ref false           
     let (ret_value,ctl_form) = 
         try
-            starBottomUp p p_det -1 propertyMap f termination_only is_ltl
+            starBottomUp pars p p_det -1 propertyMap f termination_only is_ltl
         with
         | :? System.ArgumentException as ex -> 
             printfn "Exception! %s " (ex.Message)
             (None,None)
 
-    ret_value
->>>>>>> bc5948e3
+    ret_value