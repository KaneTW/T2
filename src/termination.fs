--- conflicted
+++ resolved
@@ -312,7 +312,7 @@
                    |None -> (Formula.falsec, false)
 
     let (p_loops, _) = Programs.find_loops p
-    let propertyMap = new ListDictionary<CTL.CTL_Formula, (int*Formula.formula)>()
+    let propertyMap = new ListDictionary<CTL.CTL_Formula, int * Formula.formula>()
     let elim_node = ref !p.initial
     let pi_elim = ref pi
     while !pi_elim <> [] do
@@ -351,13 +351,8 @@
 /// Prepare the program for another prover run, slowly enumerating all different pre-conditions
 /// (which are either conjunctive/disjunctive, depending on whether we are doing universal/existential)
 //Note: If a certain PC does not have a pre-condition, it means that there was no CEX, thus it's true.
-<<<<<<< HEAD
 let insertForRerun (pars : Parameters.parameters) recurSet propagate existential f final_loc (p : Programs.Program) (loc_to_loopduploc : Map<int,int>) f_contains_AF 
-                     (p_bu_sccs : Map<int,Set<int>>) graph cps_checked_for_term pi (propertyMap:  MultiDictionary<CTL.CTL_Formula, (int*Formula.formula)>) (visited_BU_cp : Map<int, int*int> ref) (p_final : Programs.Program) =
-=======
-let insertForRerun recurSet propagate existential f final_loc (p : Programs.Program) (loc_to_loopduploc : Map<int,int>) f_contains_AF 
-                     (p_bu_sccs : Map<int,Set<int>>) graph cps_checked_for_term pi (propertyMap: ListDictionary<CTL.CTL_Formula, (int*Formula.formula)>) (visited_BU_cp : Map<int, int*int> ref) (p_final : Programs.Program) =
->>>>>>> 95e81407
+                     (p_bu_sccs : Map<int,Set<int>>) graph cps_checked_for_term pi (propertyMap: ListDictionary<CTL.CTL_Formula, int * Formula.formula>) (visited_BU_cp : Map<int, int*int> ref) (p_final : Programs.Program) =
     //Store in a slot of the datastructure as the original formula (Versus the disjunction splits)
     //But first we must find the original cutpoint, versus a copy if it's in AF.
     let (p_loops, p_sccs) = Programs.find_loops p
@@ -468,7 +463,7 @@
         match recurSet with
         |Some(_, (r : Formula.formula)) ->
             //If we have a recurrent set:
-            Log.log <| sprintf "Extracting preconditions from recurrent set %s on cutpoint %i for rerun" (r.pp) cutp
+            Log.log pars <| sprintf "Extracting preconditions from recurrent set %s on cutpoint %i for rerun" (r.pp) cutp
             //Getting rid of useless instrumented variables
             let fPreCondNeg = Formula.split_conjunction r |> List.filter (fun f -> not(Formula.contains_instr_var f) && not(Formula.contains_fair_var f))
                                 |> Formula.conj
@@ -567,13 +562,8 @@
 
     ///bottomUp: propertyMap represents a map from subformulas to a list the
     ///second being an array of locations/pre-conditions pairs.
-<<<<<<< HEAD
-    let propertyMap = MultiDictionary<CTL.CTL_Formula, (int*Formula.formula)>()
+    let propertyMap = new ListDictionary<CTL.CTL_Formula, int * Formula.formula>()
     let (p_instrumented, final_loc, error_loc, cp_rf, loc_to_loopduploc) = Instrumentation.mergeProgramAndProperty pars p f termination_only precondMap fairness_constraint findPreconds next
-=======
-    let propertyMap = new ListDictionary<CTL.CTL_Formula, (int*Formula.formula)>()
-    let (p_instrumented, final_loc, error_loc, cp_rf, loc_to_loopduploc) = Instrumentation.mergeProgramAndProperty p f termination_only precondMap fairness_constraint findPreconds next
->>>>>>> 95e81407
     let cps_checked_for_term = Seq.toList cp_rf.Keys
 
     let scc_simplification_rfs = ref []
@@ -812,7 +802,7 @@
                                     preCond_map.Add (x,y))
     preCond_map
 
-let propagate_nodes (p : Programs.Program) f (propertyMap : ListDictionary<CTL.CTL_Formula, (int*Formula.formula)>) =
+let propagate_nodes (p : Programs.Program) f (propertyMap : ListDictionary<CTL.CTL_Formula, int * Formula.formula>) =
     //Propagate to non-cutpoints if those have not been reached yet.
     let locs = !p.locs
     let formula_list = propertyMap.[f]
@@ -821,13 +811,13 @@
         if not(preCond_map.ContainsKey n) then
             propertyMap.Add(f,(n ,Formula.truec))
 
-let nested_X f f_opt (p : Programs.Program) x_formula (props : ListDictionary<CTL.CTL_Formula, (int*Formula.formula)>) (fairness_constraint : (Formula.formula*Formula.formula) option) =
+let nested_X f f_opt (p : Programs.Program) x_formula (props : ListDictionary<CTL.CTL_Formula, int * Formula.formula>) (fairness_constraint : (Formula.formula*Formula.formula) option) =
     let (p_loops, _) = Programs.find_loops p
     let (orig_f,f) =
         match f_opt with
         |Some(sub_f) -> (f,sub_f)
         |None -> (f,f)    
-    let propertyMap = new ListDictionary<CTL.CTL_Formula, (int*Formula.formula)>()
+    let propertyMap = new ListDictionary<CTL.CTL_Formula, int * Formula.formula>()
     let prevMap = new System.Collections.Generic.Dictionary<int, List<int>>()
     for n in !p.active do
         let (k,_,k') = p.transitions.[n]
@@ -865,7 +855,7 @@
 
     propertyMap 
 
-let set_Rest (props : ListDictionary<CTL.CTL_Formula, (int*Formula.formula)>) locs formula deflt =
+let set_Rest (props : ListDictionary<CTL.CTL_Formula, int * Formula.formula>) locs formula deflt =
     let X_loc = fold_by_loc Formula.And props.[formula]
     let remaining_loc = Set.difference (locs) (Set.ofSeq (X_loc.Keys))
     remaining_loc |> Set.iter(fun x -> props.Add(formula,(x,deflt)))
@@ -874,11 +864,7 @@
 /// The parameter propertyMap represents a list with the first element being the nested CTL property
 /// and the second being a seq of locations/pre-conditions pairs.
 /// Note that this map is mutated throughout the proof process.
-<<<<<<< HEAD
-let rec bottomUp (pars : Parameters.parameters) (p:Programs.Program) (f:CTL.CTL_Formula) (termination_only:bool) nest_level propagate fairness_constraint (propertyMap : MultiDictionary<CTL.CTL_Formula, (int*Formula.formula)>)=
-=======
-let rec bottomUp (p:Programs.Program) (f:CTL.CTL_Formula) (termination_only:bool) nest_level propagate fairness_constraint (propertyMap : ListDictionary<CTL.CTL_Formula, (int*Formula.formula)>)=
->>>>>>> 95e81407
+let rec bottomUp (pars : Parameters.parameters) (p:Programs.Program) (f:CTL.CTL_Formula) (termination_only:bool) nest_level propagate fairness_constraint (propertyMap : ListDictionary<CTL.CTL_Formula, int * Formula.formula>)=
     let ret_value = ref None
 
     //Recurse through the formula, try finding preconditions for each (loc, subformula) pair:
@@ -957,13 +943,8 @@
                 set_Rest Props !p.locs f Formula.truec
                 propertyMap.Union(nested_X f (Some(f)) p 2 Props fairness_constraint)
             | _ ->
-<<<<<<< HEAD
                 let Props = snd <| prover pars p f termination_only propertyMap propagate fairness_constraint false true false
-                propertyMap.AddMany(Props)
-=======
-                let Props = snd <| prover p f termination_only propertyMap propagate fairness_constraint false true false
                 propertyMap.Union(Props)
->>>>>>> 95e81407
                                                                                                                                  
     | CTL.AW(e1, e2) -> 
         //First get subresults for the subformulae
@@ -981,13 +962,8 @@
             ret_value := ret  
         //Otherwise, check the formula and push the inferred loc/precondition data into our propertyMap (as implicit conjunction)
         else
-<<<<<<< HEAD
             let Props = snd <| prover pars p f termination_only propertyMap propagate fairness_constraint false true false
-            propertyMap.AddMany(Props)
-=======
-            let Props = snd <| prover p f termination_only propertyMap propagate fairness_constraint false true false
             propertyMap.Union(Props)
->>>>>>> 95e81407
     | CTL.CTL_And(e1,e2)                     
     | CTL.CTL_Or(e1,e2)  -> 
         //First get subresults for the subformulae
@@ -1130,7 +1106,7 @@
                                else
                                     (f,termination_only)
 
-    let propertyMap = ListDictionary<CTL.CTL_Formula, (int*Formula.formula)>()
+    let propertyMap = ListDictionary<CTL.CTL_Formula, int * Formula.formula>()
     let ret_value = 
         try
             bottomUp pars p f termination_only 0 false fairness_constraint propertyMap
@@ -1150,7 +1126,7 @@
             for (subFormula, preconditions) in propertyMap do
                 printfn " - Preconditions for subformula %s" subFormula.pp
                 for (loc, precondition) in preconditions |> List.sortBy fst do
-                    printfn "    at loc. %i%s: %s" loc (if Map.containsKey loc !p.nodeToLabels then " (label " ^ (!p.nodeToLabels).[loc] ^ ")" else "") precondition.pp
+                    printfn "    at loc. %i%s: %s" loc (if Map.containsKey loc !p.nodeToLabels then " (label " + (!p.nodeToLabels).[loc] + ")" else "") precondition.pp
         Some (propertyValidity, ext_proof_printer)
     else
         ret_value